/*
 * Copyright (C) 2015 Open Source Robotics Foundation
 *
 * Licensed under the Apache License, Version 2.0 (the "License");
 * you may not use this file except in compliance with the License.
 * You may obtain a copy of the License at
 *
 *     http://www.apache.org/licenses/LICENSE-2.0
 *
 * Unless required by applicable law or agreed to in writing, software
 * distributed under the License is distributed on an "AS IS" BASIS,
 * WITHOUT WARRANTIES OR CONDITIONS OF ANY KIND, either express or implied.
 * See the License for the specific language governing permissions and
 * limitations under the License.
 *
 */
#ifndef IGNITION_RENDERING_RENDERENGINEMANAGER_HH_
#define IGNITION_RENDERING_RENDERENGINEMANAGER_HH_

#include <memory>
#include <string>
#include <ignition/common/SingletonT.hh>
#include <ignition/common/SuppressWarning.hh>
#include "ignition/rendering/config.hh"
#include "ignition/rendering/Export.hh"

namespace ignition
{
  namespace rendering
  {
    inline namespace IGNITION_RENDERING_VERSION_NAMESPACE {
    //
    // forward declarations.
    class RenderEngine;
    class RenderEngineManagerPrivate;

    /// \class RenderEngineManager RenderEngineManager.hh
    /// ignition/rendering/RenderEngineManager.hh
    /// \brief Collection of render-engines. This provides access to all the
    /// render-engines available at runtime. RenderEngine objects should not
    /// be access directly, but instead via the RenderEngineManager to maintain
    /// a flexible render-engine agnostic design.
    class IGNITION_RENDERING_VISIBLE RenderEngineManager :
      public virtual common::SingletonT<RenderEngineManager>
    {
      /// \brief Constructor
      public: RenderEngineManager();

      /// \brief Deconstructor
      public: ~RenderEngineManager();

      /// \brief Get the number of available render-engines
      /// \return The number of available render-engines
      public: unsigned int EngineCount() const;

      /// \brief Determine if a render-engine with the given name is avaiable.
      /// It also checks the list of default engines supplied by ign-rendering.
      /// \param[in] _name Name of the desired render-engine
      /// \return True if the specified render-engine is available
      public: bool HasEngine(const std::string &_name) const;

      /// \brief Get the render-engine with the given name. If the no
      /// render-engine is registered under the given name, NULL will be
      /// returned.
      /// \param[name] _name Name of the desired render-engine
      /// \return The specified render-engine
      public: RenderEngine *Engine(const std::string &_name) const;

<<<<<<< HEAD
      /// \brief Get the render-engine registered at the given index. If no
=======
      /// \brief Get the render-engine at the given index. If no
>>>>>>> a3279458
      /// render-engine is exists at the given index, NULL will be returned.
      /// \param[in] _index Index of the desired render-engine
      /// \return The specified render-engine
      public: RenderEngine *EngineAt(unsigned int _index) const;

      /// \brief Register a new render-engine under the given name. If the
      /// given name is already in use, the render-engine will not be
      /// registered.
      /// \param[in] _name Name the render-engine will be registered under
      /// \param[in] _engine Render-engine to be registered
      public: void RegisterEngine(const std::string &_name,
                  RenderEngine *_engine);

      /// \brief Unregister a render-engine registered under the given name.
      /// If no render-engine is registered under the given name no work
      /// will be done.
      /// \param[in] _name Name of the render-engine to unregister
      public: void UnregisterEngine(const std::string &_name);

      /// \brief Unregister the given render-engine. If the given render-engine
      /// is not currently registered, no work will be done.
      /// \param[in] _engine Render-engine to unregister
      public: void UnregisterEngine(RenderEngine *_engine);

      /// \brief Unregister a render-engine at the given index. If the no
      /// render-engine is registered at the given index, no work will be done.
      /// \param[in] _index Index of the render-engine to unregister
      public: void UnregisterEngineAt(unsigned int _index);

      IGN_COMMON_WARN_IGNORE__DLL_INTERFACE_MISSING
      /// \brief private implementation details
      private: std::unique_ptr<RenderEngineManagerPrivate> dataPtr;
      IGN_COMMON_WARN_RESUME__DLL_INTERFACE_MISSING

      /// \brief required SingletonT friendship
      private: friend class ignition::common::SingletonT<RenderEngineManager>;
    };
    }
  }
}
#endif<|MERGE_RESOLUTION|>--- conflicted
+++ resolved
@@ -50,7 +50,7 @@
       public: ~RenderEngineManager();
 
       /// \brief Get the number of available render-engines
-      /// \return The number of available render-engines
+      /// \return the number of available render-engines
       public: unsigned int EngineCount() const;
 
       /// \brief Determine if a render-engine with the given name is avaiable.
@@ -66,11 +66,7 @@
       /// \return The specified render-engine
       public: RenderEngine *Engine(const std::string &_name) const;
 
-<<<<<<< HEAD
-      /// \brief Get the render-engine registered at the given index. If no
-=======
       /// \brief Get the render-engine at the given index. If no
->>>>>>> a3279458
       /// render-engine is exists at the given index, NULL will be returned.
       /// \param[in] _index Index of the desired render-engine
       /// \return The specified render-engine

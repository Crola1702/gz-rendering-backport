--- conflicted
+++ resolved
@@ -38,33 +38,18 @@
 
       public: virtual std::string Name() const;
 
-<<<<<<< HEAD
       // Documentation inherited.
       public: virtual void PreRender() override;
 
       // Documentation inherited.
       public: virtual void PostRender() override;
-=======
-      // Documentation inherited
-      public: virtual void PreRender();
->>>>>>> 32449533
-
-      // Documentation inherited
-      public: virtual void PostRender();
 
       public: virtual void Destroy();
 
-<<<<<<< HEAD
-      // TODO: make pure virtual
-      protected: virtual void Load();
-
-      // TODO: make pure virtual
-=======
       // TODO(anyone): make pure virtual
       protected: virtual void Load();
 
       // TODO(anyone): make pure virtual
->>>>>>> 32449533
       protected: virtual void Init();
 
       protected: unsigned int id;

/*
 * Copyright (C) 2015 Open Source Robotics Foundation
 *
 * Licensed under the Apache License, Version 2.0 (the "License");
 * you may not use this file except in compliance with the License.
 * You may obtain a copy of the License at
 *
 *     http://www.apache.org/licenses/LICENSE-2.0
 *
 * Unless required by applicable law or agreed to in writing, software
 * distributed under the License is distributed on an "AS IS" BASIS,
 * WITHOUT WARRANTIES OR CONDITIONS OF ANY KIND, either express or implied.
 * See the License for the specific language governing permissions and
 * limitations under the License.
 *
 */
#ifndef IGNITION_RENDERING_BASE_BASEMATERIAL_HH_
#define IGNITION_RENDERING_BASE_BASEMATERIAL_HH_

#include <string>

#include "ignition/common/Console.hh"

#include "ignition/rendering/Material.hh"
#include "ignition/rendering/Scene.hh"
#include "ignition/rendering/ShaderType.hh"

namespace ignition
{
  namespace rendering
  {
    inline namespace IGNITION_RENDERING_VERSION_NAMESPACE {
    //
    template <class T>
    class BaseMaterial :
      public virtual Material,
      public virtual T
    {
      protected: BaseMaterial();

      public: virtual ~BaseMaterial();

      public: virtual MaterialPtr Clone(const std::string &_name = "") const
                  override;

      public: virtual void SetAmbient(const double _r, const double _g,
                  const double _b, const double _a = 1.0) override;

      public: virtual void SetAmbient(const math::Color &_color) override = 0;

      public: virtual void SetDiffuse(const double _r, const double _g,
                  const double _b, const double _a = 1.0) override;

      public: virtual void SetDiffuse(const math::Color &_color) override = 0;

      public: virtual void SetSpecular(const double _r, const double _g,
                  const double _b, const double _a = 1.0) override;

      public: virtual void SetSpecular(const math::Color &_color) override = 0;

      public: virtual void SetEmissive(const double _r, const double _g,
                  const double _b, const double _a = 1.0) override;

      public: virtual void SetEmissive(const math::Color &_color) override = 0;

      public: virtual void SetReceiveShadows(const bool _receiveShadows)
                  override = 0;

      public: virtual void ClearTexture() override = 0;

      public: virtual void ClearNormalMap() override = 0;

<<<<<<< HEAD
      public: virtual void SetShaderType(enum ShaderType _type) override;

      public: virtual enum ShaderType ShaderType() const;
=======
      // Documentation inherited
      public: virtual void SetShaderType(enum ShaderType _type) override;

      // Documentation inherited
      public: virtual enum ShaderType ShaderType() const override;
>>>>>>> b3a4469a

      // Documentation inherited.
      // \sa Material::VertexShader() const
      public: virtual std::string VertexShader() const override;

      // Documentation inherited.
      // \sa Material::VertexShaderParams()
      public: virtual ShaderParamsPtr VertexShaderParams() override;

      // Documentation inherited.
      // \sa Material::SetVertexShader(const std::string &)
      public: virtual void SetVertexShader(const std::string &_path) override;

      // Documentation inherited.
      // \sa Material::FragmentShader() const
      public: virtual std::string FragmentShader() const override;

      // Documentation inherited.
      // \sa Material::FragmentShaderParams()
      public: virtual ShaderParamsPtr FragmentShaderParams() override;

      // Documentation inherited.
      // \sa Material::SetFragmentShader(const std::string &)
      public: virtual void SetFragmentShader(const std::string &_path) override;

      public: virtual void CopyFrom(ConstMaterialPtr _material) override;

      public: virtual void CopyFrom(const common::Material &_material) override;

      public: virtual void PreRender() override;

      protected: virtual void Reset();
    };

    //////////////////////////////////////////////////
    template <class T>
    BaseMaterial<T>::BaseMaterial()
    {
    }

    //////////////////////////////////////////////////
    template <class T>
    BaseMaterial<T>::~BaseMaterial()
    {
    }

    //////////////////////////////////////////////////
    template <class T>
    void BaseMaterial<T>::SetAmbient(const double _r, const double _g,
        const double _b, const double _a)
    {
      this->SetAmbient(math::Color(_r, _g, _b, _a));
    }

    //////////////////////////////////////////////////
    template <class T>
    void BaseMaterial<T>::SetDiffuse(const double _r, const double _g,
        const double _b, const double _a)
    {
      this->SetDiffuse(math::Color(_r, _g, _b, _a));
    }

    //////////////////////////////////////////////////
    template <class T>
    void BaseMaterial<T>::SetSpecular(const double _r, const double _g,
        const double _b, const double _a)
    {
      this->SetSpecular(math::Color(_r, _g, _b, _a));
    }

    //////////////////////////////////////////////////
    template <class T>
    void BaseMaterial<T>::SetEmissive(const double _r, const double _g,
        const double _b, const double _a)
    {
      this->SetEmissive(math::Color(_r, _g, _b, _a));
    }

    //////////////////////////////////////////////////
    template <class T>
    void BaseMaterial<T>::SetShaderType(enum ShaderType /*_type*/)
    {
      // no op
    }

    //////////////////////////////////////////////////
    template <class T>
    enum ShaderType BaseMaterial<T>::ShaderType() const
    {
      return ST_PIXEL;
    }

    //////////////////////////////////////////////////
    template <class T>
    std::string BaseMaterial<T>::VertexShader() const
    {
      return std::string();
    }

    //////////////////////////////////////////////////
    template <class T>
    ShaderParamsPtr BaseMaterial<T>::VertexShaderParams()
    {
      return nullptr;
    }

    //////////////////////////////////////////////////
    template <class T>
    void BaseMaterial<T>::SetVertexShader(const std::string &/*_path*/)
    {
      // no op
    }

    //////////////////////////////////////////////////
    template <class T>
    std::string BaseMaterial<T>::FragmentShader() const
    {
      return std::string();
    }

    //////////////////////////////////////////////////
    template <class T>
    ShaderParamsPtr BaseMaterial<T>::FragmentShaderParams()
    {
      return nullptr;
    }

    //////////////////////////////////////////////////
    template <class T>
    void BaseMaterial<T>::SetFragmentShader(const std::string &/*_path*/)
    {
      // no op
    }

    //////////////////////////////////////////////////
    template <class T>
    MaterialPtr BaseMaterial<T>::Clone(const std::string &_name) const
    {
      auto baseShared = this->shared_from_this();

      auto thisShared =
          std::dynamic_pointer_cast<const BaseMaterial<T>>(baseShared);

      MaterialPtr material = T::Scene()->CreateMaterial(_name);
      material->CopyFrom(thisShared);
      return material;
    }

    //////////////////////////////////////////////////
    template <class T>
    void BaseMaterial<T>::CopyFrom(ConstMaterialPtr _material)
    {
      this->SetLightingEnabled(_material->LightingEnabled());
      this->SetAmbient(_material->Ambient());
      this->SetDiffuse(_material->Diffuse());
      this->SetSpecular(_material->Specular());
      this->SetEmissive(_material->Emissive());
      this->SetShininess(_material->Shininess());
      this->SetTransparency(_material->Transparency());
      this->SetReflectivity(_material->Reflectivity());
      this->SetCastShadows(_material->CastShadows());
      this->SetReceiveShadows(_material->ReceiveShadows());
      this->SetReflectionEnabled(_material->ReflectionEnabled());
      this->SetTexture(_material->Texture());
      this->SetNormalMap(_material->NormalMap());
      this->SetShaderType(_material->ShaderType());
      this->SetVertexShader(_material->VertexShader());
      this->SetFragmentShader(_material->FragmentShader());
    }

    //////////////////////////////////////////////////
    template <class T>
    void BaseMaterial<T>::CopyFrom(const common::Material &_material)
    {
      this->SetLightingEnabled(_material.Lighting());
      this->SetAmbient(_material.Ambient());
      this->SetDiffuse(_material.Diffuse());
      this->SetSpecular(_material.Specular());
      this->SetEmissive(_material.Emissive());
      this->SetShininess(_material.Shininess());
      this->SetTransparency(_material.Transparency());
      // TODO(anyone): update common::Material
      this->SetReflectivity(0);
      this->SetTexture(_material.TextureImage());
      // TODO(anyone): update common::Material
      this->SetCastShadows(true);
      // TODO(anyone): update common::Material
      this->SetReceiveShadows(true);
      // TODO(anyone): update common::Material
      this->SetReflectionEnabled(true);
      // TODO(anyone): update common::Material
      this->ClearNormalMap();
      // TODO(anyone): update common::Material
      this->SetShaderType(ST_PIXEL);
    }

    //////////////////////////////////////////////////
    template <class T>
    void BaseMaterial<T>::PreRender()
    {
      // do nothing
    }

    //////////////////////////////////////////////////
    template <class T>
    void BaseMaterial<T>::Reset()
    {
      this->SetLightingEnabled(true);
      this->SetAmbient(0.3, 0.3, 0.3);
      this->SetDiffuse(0.7, 0.7, 0.7);
      this->SetSpecular(0.01, 0.01, 0.01);
      this->SetEmissive(0, 0, 0);
      this->SetShininess(1.5);
      this->SetTransparency(0);
      this->SetReflectivity(0);
      this->SetCastShadows(true);
      this->SetReceiveShadows(true);
      this->SetReflectionEnabled(true);
      this->ClearTexture();
      this->ClearNormalMap();
      this->SetShaderType(ST_PIXEL);
    }
    }
  }
}
#endif<|MERGE_RESOLUTION|>--- conflicted
+++ resolved
@@ -70,17 +70,11 @@
 
       public: virtual void ClearNormalMap() override = 0;
 
-<<<<<<< HEAD
-      public: virtual void SetShaderType(enum ShaderType _type) override;
-
-      public: virtual enum ShaderType ShaderType() const;
-=======
       // Documentation inherited
       public: virtual void SetShaderType(enum ShaderType _type) override;
 
       // Documentation inherited
       public: virtual enum ShaderType ShaderType() const override;
->>>>>>> b3a4469a
 
       // Documentation inherited.
       // \sa Material::VertexShader() const

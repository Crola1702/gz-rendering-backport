--- conflicted
+++ resolved
@@ -151,27 +151,19 @@
     /// \brief Shared pointer to Image
     typedef shared_ptr<Image> ImagePtr;
 
-<<<<<<< HEAD
-    /// \def InertiaVisualPtr
+    /// \typedef InertiaVisualPtr
     /// \def Shared pointer to InertiaVisual
     typedef shared_ptr<InertiaVisual> InertiaVisualPtr;
 
-    /// \def LightPtr
-    /// \brief Shared pointer to Light
-    typedef shared_ptr<Light> LightPtr;
-
-    /// \def COMVisualPtr
-    /// \brief Shared pointer to COMVisual
-    typedef shared_ptr<COMVisual> COMVisualPtr;
-
-    /// \def LightVisualPtr
-=======
     /// \typedef LightPtr
     /// \brief Shared pointer to Light
     typedef shared_ptr<Light> LightPtr;
 
+    /// \typedef COMVisualPtr
+    /// \brief Shared pointer to COMVisual
+    typedef shared_ptr<COMVisual> COMVisualPtr;
+
     /// \typedef LightVisualPtr
->>>>>>> 6dc5b812
     /// \brief Shared pointer to Light
     typedef shared_ptr<LightVisual> LightVisualPtr;
 

/*
 * Copyright (C) 2015 Open Source Robotics Foundation
 *
 * Licensed under the Apache License, Version 2.0 (the "License");
 * you may not use this file except in compliance with the License.
 * You may obtain a copy of the License at
 *
 *     http://www.apache.org/licenses/LICENSE-2.0
 *
 * Unless required by applicable law or agreed to in writing, software
 * distributed under the License is distributed on an "AS IS" BASIS,
 * WITHOUT WARRANTIES OR CONDITIONS OF ANY KIND, either express or implied.
 * See the License for the specific language governing permissions and
 * limitations under the License.
 *
 */
#ifndef IGNITION_RENDERING_RENDERTYPES_HH_
#define IGNITION_RENDERING_RENDERTYPES_HH_

#include <memory>
#include <ignition/rendering/config.hh>


/// \typedef IGN_VISIBILITY_ALL
/// \brief Render everything visibility mask.
#define IGN_VISIBILITY_ALL             0x0FFFFFFF

/// \typedef IGN_VISIBILITY_SELECTION
/// \brief Renders only objects that can be selected.
#define IGN_VISIBILITY_SELECTION       0x10000000

/// \typedef IGN_VISIBILITY_GUI
/// \brief Render GUI visuals mask.
#define IGN_VISIBILITY_GUI             0x00000001

/// \typedef IGN_VISIBILITY_SELECTABLE
/// \brief Render visuals that are selectable mask.
#define IGN_VISIBILITY_SELECTABLE      0x00000002

namespace ignition
{
  namespace rendering
  {
    inline namespace IGNITION_RENDERING_VERSION_NAMESPACE {
    //
    template <class T>
    using shared_ptr = std::shared_ptr<T>;

    class ArrowVisual;
    class AxisVisual;
    class Camera;
    class DepthCamera;
    class DirectionalLight;
    class GaussianNoisePass;
    class Geometry;
    class GizmoVisual;
    class GpuRays;
    class Grid;
    class JointVisual;
    class Image;
    class Light;
    class LidarVisual;
    class Material;
    class Marker;
    class Mesh;
    class Node;
    class Object;
    class ObjectFactory;
    class ParticleEmitter;
    class PointLight;
    class RayQuery;
    class RenderEngine;
    class RenderPass;
    class RenderPassSystem;
    class RenderTarget;
    class RenderTexture;
    class RenderWindow;
    class Scene;
    class Sensor;
    class ShaderParams;
    class SpotLight;
    class SubMesh;
    class Text;
    class ThermalCamera;
    class Visual;
    class WireBox;

    /// \typedef ArrowVisualPtr
    /// \brief Shared pointer to ArrowVisual
    typedef shared_ptr<ArrowVisual> ArrowVisualPtr;

    /// \typedef AxisVisualPtr
    /// \brief Shared pointer to AxisVisual
    typedef shared_ptr<AxisVisual> AxisVisualPtr;

    /// \typedef CameraPtr
    /// \brief Shared pointer to Camera
    typedef shared_ptr<Camera> CameraPtr;

    /// \typedef DepthCameraPtr
    /// \brief Shared pointer to DepthCamera
    typedef shared_ptr<DepthCamera> DepthCameraPtr;

    /// \typedef ThermalCameraPtr
    /// \brief Shared pointer to ThermalCamera
    typedef shared_ptr<ThermalCamera> ThermalCameraPtr;

    /// \typedef GpuRaysPtr
    /// \brief Shared pointer to GpuRays
    typedef shared_ptr<GpuRays> GpuRaysPtr;

    /// \typedef DirectionalLightPtr
    /// \brief Shared pointer to DirectionalLight
    typedef shared_ptr<DirectionalLight> DirectionalLightPtr;

    /// \typedef GaussianNoisePassPtr
    /// \brief Shared pointer to GaussianNoisePass
    typedef shared_ptr<GaussianNoisePass> GaussianNoisePassPtr;

    /// \typedef GeometryPtr
    /// \brief Shared pointer to Geometry
    typedef shared_ptr<Geometry> GeometryPtr;

    /// \typedef GizmoVisualPtr
    /// \brief Shared pointer to GizmoVisual
    typedef shared_ptr<GizmoVisual> GizmoVisualPtr;

    /// \typedef GridPtr
    /// \brief Shared pointer to Grid
    typedef shared_ptr<Grid> GridPtr;

    /// \typedef JointVisualPtr
    /// \brief Shared pointer to JointVisual
    typedef shared_ptr<JointVisual> JointVisualPtr;

    /// \typedef ImagePtr
    /// \brief Shared pointer to Image
    typedef shared_ptr<Image> ImagePtr;

    /// \typedef LightPtr
    /// \brief Shared pointer to Light
    typedef shared_ptr<Light> LightPtr;

<<<<<<< HEAD
    /// \def LidarVisualPtr
    /// \brief Shared pointer to LidarVisual
    typedef shared_ptr<LidarVisual> LidarVisualPtr;

    /// \def MaterialPtr
=======
    /// \typedef MaterialPtr
>>>>>>> 08ee26c8
    /// \brief Shared pointer to Material
    typedef shared_ptr<Material> MaterialPtr;

    /// \typedef MarkerPtr
    /// \brief Shared pointer to Marker
    typedef shared_ptr<Marker> MarkerPtr;

    /// \typedef MeshPtr
    /// \brief Shared pointer to Mesh
    typedef shared_ptr<Mesh> MeshPtr;

    /// \typedef NodePtr
    /// \brief Shared pointer to Node
    typedef shared_ptr<Node> NodePtr;

    /// \typedef ObjectPtr
    /// \brief Shared pointer to Object
    typedef shared_ptr<Object> ObjectPtr;

    /// \typedef ObjectFactoryPtr
    /// \brief Shared pointer to ObjectFactory
    typedef shared_ptr<ObjectFactory> ObjectFactoryPtr;

<<<<<<< HEAD
    /// \def ParticleEmitterPtr
    /// \brief Shared pointer to ParticleEmitter
    typedef shared_ptr<ParticleEmitter> ParticleEmitterPtr;

    /// \def PointLightPtr
=======
    /// \typedef PointLightPtr
>>>>>>> 08ee26c8
    /// \brief Shared pointer to PointLight
    typedef shared_ptr<PointLight> PointLightPtr;

    /// \typedef RayQueryPtr
    /// \brief Shared pointer to RayQuery
    typedef shared_ptr<RayQuery> RayQueryPtr;

    /// \typedef RenderPassPtr
    /// \brief Shared pointer to RenderPass
    typedef shared_ptr<RenderPass> RenderPassPtr;

    /// \typedef RenderPassSystemPtr
    /// \brief Shared pointer to RenderPassSystem
    typedef shared_ptr<RenderPassSystem> RenderPassSystemPtr;

    /// \typedef RenderTargetPtr
    /// \brief Shared pointer to RenderTarget
    typedef shared_ptr<RenderTarget> RenderTargetPtr;

    /// \typedef RenderTexturePtr
    /// \brief Shared pointer to RenderTexture
    typedef shared_ptr<RenderTexture> RenderTexturePtr;

    /// \typedef RenderWindowPtr
    /// \brief Shared pointer to RenderWindow
    typedef shared_ptr<RenderWindow> RenderWindowPtr;
    /// \typedef ScenePtr
    /// \brief Shared pointer to Scene
    typedef shared_ptr<Scene> ScenePtr;

    /// \typedef SensorPtr
    /// \brief Shared pointer to Sensor
    typedef shared_ptr<Sensor> SensorPtr;

    /// \brief Shared pointer to ShaderParams
    typedef shared_ptr<ShaderParams> ShaderParamsPtr;

    /// \typedef SpotLightPtr
    /// \brief Shared pointer to SpotLight
    typedef shared_ptr<SpotLight> SpotLightPtr;

    /// \typedef SubMeshPtr
    /// \brief Shared pointer to SubMesh
    typedef shared_ptr<SubMesh> SubMeshPtr;

    /// \typedef TextPtr
    /// \brief Shared pointer to Text
    typedef shared_ptr<Text> TextPtr;

    /// \typedef VisualPtr
    /// \brief Shared pointer to Visual
    typedef shared_ptr<Visual> VisualPtr;

<<<<<<< HEAD
    /// \def WireBoxPtr
    /// \brief Shared pointer to WireBox
    typedef shared_ptr<WireBox> WireBoxPtr;

    /// \def const ArrowVisualPtr
=======
    /// \typedef const ArrowVisualPtr
>>>>>>> 08ee26c8
    /// \brief Shared pointer to const ArrowVisual
    typedef shared_ptr<const ArrowVisual> ConstArrowVisualPtr;

    /// \typedef const AxisVisualPtr
    /// \brief Shared pointer to const AxisVisual
    typedef shared_ptr<const AxisVisual> ConstAxisVisualPtr;

    /// \typedef const CameraPtr
    /// \brief Shared pointer to const Camera
    typedef shared_ptr<const Camera> ConstCameraPtr;

    /// \typedef const DepthCameraPtr
    /// \brief Shared pointer to const DepthCamera
    typedef shared_ptr<const DepthCamera> ConstDepthCameraPtr;

    /// \typedef const ThermalCameraPtr
    /// \brief Shared pointer to const ThermalCamera
    typedef shared_ptr<const ThermalCamera> ConstThermalCameraPtr;

    /// \typedef const GpuRaysPtr
    /// \brief Shared pointer to const GpuRays
    typedef shared_ptr<const GpuRays> ConstGpuRaysPtr;

    /// \typedef const DirectionalLightPtr
    /// \brief Shared pointer to const DirectionalLight
    typedef shared_ptr<const DirectionalLight> ConstDirectionalLightPtr;

    /// \typedef const ConstGaussianNoisePass
    /// \brief Shared pointer to const GaussianNoisePass
    typedef shared_ptr<const GaussianNoisePass> ConstGaussianNoisePass;

    /// \typedef const GeometryPtr
    /// \brief Shared pointer to const Geometry
    typedef shared_ptr<const Geometry> ConstGeometryPtr;

    /// \typedef const GizmoVisualPtr
    /// \brief Shared pointer to const GizmoVisual
    typedef shared_ptr<const GizmoVisual> ConstGizmoVisualPtr;

    /// \typedef const JointVisualPtr
    /// \brief Shared pointer to const JointVisual
    typedef shared_ptr<const JointVisual> ConstJointVisualPtr;

    /// \typedef const ImagePtr
    /// \brief Shared pointer to const Image
    typedef shared_ptr<const Image> ConstImagePtr;

    /// \typedef const LightPtr
    /// \brief Shared pointer to const Light
    typedef shared_ptr<const Light> ConstLightPtr;

<<<<<<< HEAD
    /// \def const LidarVisualPtr
    /// \brief Shared pointer to const LidarVisual
    typedef shared_ptr<const LidarVisual> ConstLidarVisualPtr;

    /// \def const MaterialPtr
=======
    /// \typedef const MaterialPtr
>>>>>>> 08ee26c8
    /// \brief Shared pointer to const Material
    typedef shared_ptr<const Material> ConstMaterialPtr;

    /// \typedef const MeshPtr
    /// \brief Shared pointer to const Mesh
    typedef shared_ptr<const Mesh> ConstMeshPtr;

    /// \typedef const NodePtr
    /// \brief Shared pointer to const Node
    typedef shared_ptr<const Node> ConstNodePtr;

    /// \typedef const ObjectPtr
    /// \brief Shared pointer to const Object
    typedef shared_ptr<const Object> ConstObjectPtr;

    /// \typedef const ObjectFactoryPtr
    /// \brief Shared pointer to const ObjectFactory
    typedef shared_ptr<const ObjectFactory> ConstObjectFactoryPtr;

<<<<<<< HEAD
    /// \def const ParticleEmitterPtr
    /// \brief Shared pointer to const ParticleEmitter
    typedef shared_ptr<const ParticleEmitter> ConstParticleEmitterPtr;

    /// \def const PointLightPtr
=======
    /// \typedef const PointLightPtr
>>>>>>> 08ee26c8
    /// \brief Shared pointer to const PointLight
    typedef shared_ptr<const PointLight> ConstPointLightPtr;

    /// \typedef RayQueryPtr
    /// \brief Shared pointer to RayQuery
    typedef shared_ptr<const RayQuery> ConstRayQueryPtr;

    /// \typedef const RenderPassPtr
    /// \brief Shared pointer to const RenderPass
    typedef shared_ptr<const RenderPass> ConstRenderPassPtr;

    /// \typedef const RenderPassSystemPtr
    /// \brief Shared pointer to const RenderPassSystem
    typedef shared_ptr<const RenderPassSystem> ConstRenderPassSystemPtr;

    /// \typedef const RenderTargetPtr
    /// \brief Shared pointer to const RenderTarget
    typedef shared_ptr<const RenderTarget> ConstRenderTargetPtr;

    /// \typedef const RenderTexturePtr
    /// \brief Shared pointer to const RenderTexture
    typedef shared_ptr<const RenderTexture> ConstRenderTexturePtr;

    /// \typedef const RenderWindowPtr
    /// \brief Shared pointer to const RenderWindow
    typedef shared_ptr<const RenderWindow> ConstRenderWindowPtr;

    /// \typedef const ScenePtr
    /// \brief Shared pointer to const Scene
    typedef shared_ptr<const Scene> ConstScenePtr;

    /// \typedef const SensorPtr
    /// \brief Shared pointer to const Sensor
    typedef shared_ptr<const Sensor> ConstSensorPtr;

    /// \brief Shared pointer to const ShaderParams
    typedef shared_ptr<const ShaderParams> ConstShaderParamsPtr;

    /// \typedef const SpotLightPtr
    /// \brief Shared pointer to const SpotLight
    typedef shared_ptr<const SpotLight> ConstSpotLightPtr;

    /// \typedef const SubMeshPtr
    /// \brief Shared pointer to const SubMesh
    typedef shared_ptr<const SubMesh> ConstSubMeshPtr;

    /// \typedef const SubMeshPtr
    /// \brief Shared pointer to const SubMesh
    typedef shared_ptr<const Text> ConstTextPtr;

    /// \typedef const VisualPtr
    /// \brief Shared pointer to const Visual
    typedef shared_ptr<const Visual> ConstVisualPtr;
    }
  }
}
#endif<|MERGE_RESOLUTION|>--- conflicted
+++ resolved
@@ -141,15 +141,11 @@
     /// \brief Shared pointer to Light
     typedef shared_ptr<Light> LightPtr;
 
-<<<<<<< HEAD
-    /// \def LidarVisualPtr
+    /// \typedef LidarVisualPtr
     /// \brief Shared pointer to LidarVisual
     typedef shared_ptr<LidarVisual> LidarVisualPtr;
 
-    /// \def MaterialPtr
-=======
     /// \typedef MaterialPtr
->>>>>>> 08ee26c8
     /// \brief Shared pointer to Material
     typedef shared_ptr<Material> MaterialPtr;
 
@@ -173,15 +169,11 @@
     /// \brief Shared pointer to ObjectFactory
     typedef shared_ptr<ObjectFactory> ObjectFactoryPtr;
 
-<<<<<<< HEAD
-    /// \def ParticleEmitterPtr
+    /// \typedef ParticleEmitterPtr
     /// \brief Shared pointer to ParticleEmitter
     typedef shared_ptr<ParticleEmitter> ParticleEmitterPtr;
 
-    /// \def PointLightPtr
-=======
     /// \typedef PointLightPtr
->>>>>>> 08ee26c8
     /// \brief Shared pointer to PointLight
     typedef shared_ptr<PointLight> PointLightPtr;
 
@@ -235,15 +227,11 @@
     /// \brief Shared pointer to Visual
     typedef shared_ptr<Visual> VisualPtr;
 
-<<<<<<< HEAD
-    /// \def WireBoxPtr
+    /// \typedef WireBoxPtr
     /// \brief Shared pointer to WireBox
     typedef shared_ptr<WireBox> WireBoxPtr;
 
-    /// \def const ArrowVisualPtr
-=======
     /// \typedef const ArrowVisualPtr
->>>>>>> 08ee26c8
     /// \brief Shared pointer to const ArrowVisual
     typedef shared_ptr<const ArrowVisual> ConstArrowVisualPtr;
 
@@ -295,15 +283,11 @@
     /// \brief Shared pointer to const Light
     typedef shared_ptr<const Light> ConstLightPtr;
 
-<<<<<<< HEAD
-    /// \def const LidarVisualPtr
+    /// \typedef const LidarVisualPtr
     /// \brief Shared pointer to const LidarVisual
     typedef shared_ptr<const LidarVisual> ConstLidarVisualPtr;
 
-    /// \def const MaterialPtr
-=======
     /// \typedef const MaterialPtr
->>>>>>> 08ee26c8
     /// \brief Shared pointer to const Material
     typedef shared_ptr<const Material> ConstMaterialPtr;
 
@@ -323,15 +307,11 @@
     /// \brief Shared pointer to const ObjectFactory
     typedef shared_ptr<const ObjectFactory> ConstObjectFactoryPtr;
 
-<<<<<<< HEAD
-    /// \def const ParticleEmitterPtr
+    /// \typedef const ParticleEmitterPtr
     /// \brief Shared pointer to const ParticleEmitter
     typedef shared_ptr<const ParticleEmitter> ConstParticleEmitterPtr;
 
-    /// \def const PointLightPtr
-=======
     /// \typedef const PointLightPtr
->>>>>>> 08ee26c8
     /// \brief Shared pointer to const PointLight
     typedef shared_ptr<const PointLight> ConstPointLightPtr;
 

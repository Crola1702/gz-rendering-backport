--- conflicted
+++ resolved
@@ -56,11 +56,6 @@
   /// store the material hash name
   public: std::string hashName;
 
-<<<<<<< HEAD
-  /// TODO document
-  public: std::shared_ptr<common::Image> textureData;
-
-=======
   /// \brief Pointer to image containing the texture data if it was
   /// loaded from memory
   public: std::shared_ptr<common::Image> textureData;
@@ -77,7 +72,6 @@
   /// loaded from memory
   public: std::shared_ptr<common::Image> metalnessMapData;
 
->>>>>>> 47b02435
   /// \brief Path to vertex shader program.
   public: std::string vertexShaderPath;
 
@@ -1124,34 +1118,15 @@
       0u);
 
   // Has to be loaded
-<<<<<<< HEAD
-  if (texture->getResidencyStatus() == Ogre::GpuResidency::OnStorage)
-  {
-    gzmsg << "Loading texture into gpu" << std::endl;
-=======
   if (texture->getWidth() == 0)
   {
     gzmsg << "Loading texture " << _name << " into gpu" << std::endl;
->>>>>>> 47b02435
 
     unsigned char* data = nullptr;
     unsigned int length;
     _img->RGBAData(&data, length);
 
-<<<<<<< HEAD
-    if (_img->PixelFormat() == common::Image::PixelFormatType::RGBA_INT8)
-    {
-      // Image has alpha channel
-      texture->setPixelFormat(Ogre::PFG_RGBA8_UNORM_SRGB);
-    }
-    else
-    {
-      // Unsupported!
-      return;
-    }
-=======
     texture->setPixelFormat(Ogre::PFG_RGBA8_UNORM_SRGB);
->>>>>>> 47b02435
     texture->setTextureType(Ogre::TextureTypes::Type2D);
     texture->setNumMipmaps(1u);
     texture->setResolution(_img->Width(), _img->Height());

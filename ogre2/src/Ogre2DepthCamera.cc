--- conflicted
+++ resolved
@@ -955,17 +955,13 @@
 //////////////////////////////////////////////////
 void Ogre2DepthCamera::Render()
 {
-<<<<<<< HEAD
-  this->scene->StartRendering(this->ogreCamera);
-=======
   // GL_DEPTH_CLAMP was disabled in later version of ogre2.2
   // however our shaders rely on clamped values so enable it for this sensor
 #ifndef _WIN32
   glEnable(GL_DEPTH_CLAMP);
 #endif
 
-  this->scene->StartRendering();
->>>>>>> be615094
+  this->scene->StartRendering(this->ogreCamera);
 
   // update the compositors
   this->dataPtr->ogreCompositorWorkspace->_validateFinalTarget();

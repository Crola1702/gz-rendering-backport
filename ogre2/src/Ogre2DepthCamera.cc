/*
 * Copyright (C) 2018 Open Source Robotics Foundation
 *
 * Licensed under the Apache License, Version 2.0 (the "License");
 * you may not use this file except in compliance with the License.
 * You may obtain a copy of the License at
 *
 *     http://www.apache.org/licenses/LICENSE-2.0
 *
 * Unless required by applicable law or agreed to in writing, software
 * distributed under the License is distributed on an "AS IS" BASIS,
 * WITHOUT WARRANTIES OR CONDITIONS OF ANY KIND, either express or implied.
 * See the License for the specific language governing permissions and
 * limitations under the License.
 *
*/

#if (_WIN32)
  /* Needed for std::min */
  #ifndef NOMINMAX
    #define NOMINMAX
  #endif
  #include <windows.h>
#endif

#include <math.h>
#include <ignition/math/Helpers.hh>

#include "ignition/rendering/RenderTypes.hh"
#include "ignition/rendering/ogre2/Ogre2Conversions.hh"
#include "ignition/rendering/ogre2/Ogre2DepthCamera.hh"
#include "ignition/rendering/ogre2/Ogre2GaussianNoisePass.hh"
#include "ignition/rendering/ogre2/Ogre2Includes.hh"
#include "ignition/rendering/ogre2/Ogre2ParticleEmitter.hh"
#include "ignition/rendering/ogre2/Ogre2RenderEngine.hh"
#include "ignition/rendering/ogre2/Ogre2RenderTarget.hh"
#include "ignition/rendering/ogre2/Ogre2RenderTypes.hh"
#include "ignition/rendering/ogre2/Ogre2Scene.hh"
#include "ignition/rendering/ogre2/Ogre2Sensor.hh"

#include "Ogre2ParticleNoiseListener.hh"

namespace ignition
{
namespace rendering
{
inline namespace IGNITION_RENDERING_VERSION_NAMESPACE {
//
/// \brief Gaussian noise render pass for depth cameras
/// The class implementation is very similar to Ogre2GaussianNoisePass but
/// uses a different shader material for apply noise to depth cameras
/// This class is added here since we can not modify Ogre2GaussianNoisePass
/// as it would break ABI
class Ogre2DepthGaussianNoisePass : public Ogre2GaussianNoisePass
{
  /// \brief Constructor
  public: Ogre2DepthGaussianNoisePass() {}

  /// \brief Destructor
  public: virtual ~Ogre2DepthGaussianNoisePass() {}

  // Documentation inherited.
  public: void PreRender() override;

  // Documentation inherited.
  public: void CreateRenderPass() override;

  /// brief Pointer to the Gaussian noise ogre material
  private: Ogre::Material *gaussianNoiseMat = nullptr;
};
}
}
}

/// \internal
/// \brief Private data for the Ogre2DepthCamera class
class ignition::rendering::Ogre2DepthCameraPrivate
{
  /// \brief The depth buffer
  public: float *depthBuffer = nullptr;

  /// \brief Outgoing depth data, used by newDepthFrame event.
  public: float *depthImage = nullptr;

  /// \brief Outgoing point cloud data, used by newRgbPointCloud event.
  public: float *pointCloudImage = nullptr;

  /// \brief maximum value used for data outside sensor range
  public: float dataMaxVal = ignition::math::INF_D;

  /// \brief minimum value used for data outside sensor range
  public: float dataMinVal = -ignition::math::INF_D;

  /// \brief 1st pass compositor workspace definition
  public: std::string ogreCompositorWorkspaceDef;

  /// \brief 1st pass compositor node definition
  public: std::string ogreCompositorBaseNodeDef;

  /// \brief Final pass compositor node definition
  public: std::string ogreCompositorFinalNodeDef;

  /// \brief Compositor workspace.
  public: Ogre::CompositorWorkspace *ogreCompositorWorkspace = nullptr;

  /// \brief Output texture with depth and color data
  public: Ogre::TextureGpu *ogreDepthTexture;

  /// \brief Dummy render texture for the depth data
  public: RenderTexturePtr depthTexture;

  /// \brief The depth material
  public: Ogre::MaterialPtr depthMaterial;

  /// \brief The depth material in final pass
  public: Ogre::MaterialPtr depthFinalMaterial;

  /// \brief A chain of render passes applied to the render target
  public: std::vector<RenderPassPtr> renderPasses;

  /// \brief Flag to indicate if render pass need to be rebuilt
  public: bool renderPassDirty = false;

  /// \brief Event used to signal rgb point cloud data
  public: ignition::common::EventT<void(const float *,
              unsigned int, unsigned int, unsigned int,
              const std::string &)> newRgbPointCloud;

  /// \brief Event used to signal depth data
  public: ignition::common::EventT<void(const float *,
              unsigned int, unsigned int, unsigned int,
              const std::string &)> newDepthFrame;

  /// \brief standard deviation of particle noise
  public: double particleStddev = 0.01;

  /// \brief Listener for setting particle noise value based on particle
  /// emitter region
  public: std::unique_ptr<Ogre2ParticleNoiseListener> particleNoiseListener;

  /// \brief Particle scatter ratio. This is used to determine the ratio of
  /// particles that will detected by the depth camera
  public: double particleScatterRatio = 0.1;

  /// \brief Name of sky box material
  public: const std::string kSkyboxMaterialName = "SkyBox";
};

using namespace ignition;
using namespace rendering;

//////////////////////////////////////////////////
void Ogre2DepthGaussianNoisePass::PreRender()
{
  // This function is similar to Ogre2GaussianNoisePass but duplicated here
  // for Ogre2DepthCamera

  if (!this->gaussianNoiseMat)
    return;

  if (!this->enabled)
    return;

  Ogre::Vector3 offsets(ignition::math::Rand::DblUniform(0.0, 1.0),
                        ignition::math::Rand::DblUniform(0.0, 1.0),
                        ignition::math::Rand::DblUniform(0.0, 1.0));

  Ogre::Pass *pass = this->gaussianNoiseMat->getTechnique(0)->getPass(0);
  Ogre::GpuProgramParametersSharedPtr psParams =
      pass->getFragmentProgramParameters();
  psParams->setNamedConstant("offsets", offsets);
  psParams->setNamedConstant("mean", static_cast<Ogre::Real>(this->mean));
  psParams->setNamedConstant("stddev",
      static_cast<Ogre::Real>(this->stdDev));
}

//////////////////////////////////////////////////
void Ogre2DepthGaussianNoisePass::CreateRenderPass()
{
  // This function is similar to Ogre2GaussianNoisePass but duplicated here
  // for Ogre2DepthCamera.

  static int gaussianDepthNodeCounter = 0;

  auto engine = Ogre2RenderEngine::Instance();
  auto ogreRoot = engine->OgreRoot();
  Ogre::CompositorManager2 *ogreCompMgr = ogreRoot->getCompositorManager2();

  std::string nodeDefName = "GaussianDepthNoiseNode_"
      + std::to_string(gaussianDepthNodeCounter);

  if (ogreCompMgr->hasNodeDefinition(nodeDefName))
    return;

  // The GaussianNoise material is defined in script (gaussian_noise.material).
  // clone the material
  std::string matName = "GaussianNoiseDepth";
  Ogre::MaterialPtr ogreMat =
      Ogre::MaterialManager::getSingleton().getByName(matName);
  if (!ogreMat)
  {
    ignerr << "Gaussian noise material not found: '" << matName << "'"
           << std::endl;
    return;
  }
  if (!ogreMat->isLoaded())
    ogreMat->load();
  std::string materialName = matName + "_" +
      std::to_string(gaussianDepthNodeCounter);
  this->gaussianNoiseMat = ogreMat->clone(materialName).get();

  this->ogreCompositorNodeDefName = nodeDefName;
  gaussianDepthNodeCounter++;

  Ogre::CompositorNodeDef *nodeDef =
      ogreCompMgr->addNodeDefinition(nodeDefName);

  // Input texture
  nodeDef->addTextureSourceName("rt_input", 0,
      Ogre::TextureDefinitionBase::TEXTURE_INPUT);
  nodeDef->addTextureSourceName("rt_output", 1,
      Ogre::TextureDefinitionBase::TEXTURE_INPUT);

  // rt_input target
  nodeDef->setNumTargetPass(1);
  Ogre::CompositorTargetDef *inputTargetDef =
      nodeDef->addTargetPass("rt_output");
  inputTargetDef->setNumPasses(2);
  {
    // clear pass
    inputTargetDef->addPass(Ogre::PASS_CLEAR);

    // quad pass
    Ogre::CompositorPassQuadDef *passQuad =
        static_cast<Ogre::CompositorPassQuadDef *>(
        inputTargetDef->addPass(Ogre::PASS_QUAD));
    passQuad->mMaterialName = materialName;
    passQuad->addQuadTextureSource(0, "rt_input");
  }
  nodeDef->mapOutputChannel(0, "rt_output");
  nodeDef->mapOutputChannel(1, "rt_input");
}

//////////////////////////////////////////////////
Ogre2DepthCamera::Ogre2DepthCamera()
  : dataPtr(new Ogre2DepthCameraPrivate())
{
  this->dataPtr->ogreCompositorWorkspace = nullptr;
}

//////////////////////////////////////////////////
Ogre2DepthCamera::~Ogre2DepthCamera()
{
  this->Destroy();
}

//////////////////////////////////////////////////
void Ogre2DepthCamera::Init()
{
  BaseDepthCamera::Init();

  // create internal camera
  this->CreateCamera();

  // create dummy render texture
  this->CreateRenderTexture();

  this->Reset();
}

//////////////////////////////////////////////////
void Ogre2DepthCamera::Destroy()
{
  if (this->dataPtr->depthBuffer)
  {
    delete [] this->dataPtr->depthBuffer;
    this->dataPtr->depthBuffer = nullptr;
  }

  if (this->dataPtr->depthImage)
  {
    delete [] this->dataPtr->depthImage;
    this->dataPtr->depthImage = nullptr;
  }

  if (this->dataPtr->pointCloudImage)
  {
    delete [] this->dataPtr->pointCloudImage;
    this->dataPtr->pointCloudImage = nullptr;
  }

  if (!this->ogreCamera)
    return;

  auto engine = Ogre2RenderEngine::Instance();
  auto ogreRoot = engine->OgreRoot();
  Ogre::CompositorManager2 *ogreCompMgr = ogreRoot->getCompositorManager2();

  // remove depth texture, material, compositor
  if (this->dataPtr->ogreDepthTexture)
  {
    ogreRoot->getRenderSystem()->getTextureGpuManager()->destroyTexture(
      this->dataPtr->ogreDepthTexture);
    this->dataPtr->ogreDepthTexture = nullptr;
  }
  if (this->dataPtr->ogreCompositorWorkspace)
  {
    this->RemoveWorkspaceCrashWorkaround();
    ogreCompMgr->removeWorkspace(
        this->dataPtr->ogreCompositorWorkspace);
  }

  if (this->dataPtr->depthMaterial)
  {
    Ogre::MaterialManager::getSingleton().remove(
        this->dataPtr->depthMaterial->getName());
  }

  if (!this->dataPtr->ogreCompositorWorkspaceDef.empty())
  {
    ogreCompMgr->removeWorkspaceDefinition(
        this->dataPtr->ogreCompositorWorkspaceDef);
    ogreCompMgr->removeNodeDefinition(
        this->dataPtr->ogreCompositorBaseNodeDef);
    ogreCompMgr->removeNodeDefinition(
        this->dataPtr->ogreCompositorFinalNodeDef);
  }

  Ogre::SceneManager *ogreSceneManager;
  ogreSceneManager = this->scene->OgreSceneManager();
  if (ogreSceneManager == nullptr)
  {
    ignerr << "Scene manager cannot be obtained" << std::endl;
  }
  else
  {
    if (ogreSceneManager->findCameraNoThrow(this->name) != nullptr)
    {
      ogreSceneManager->destroyCamera(this->ogreCamera);
      this->ogreCamera = nullptr;
    }
  }
}

//////////////////////////////////////////////////
void Ogre2DepthCamera::CreateCamera()
{
  // create ogre camera object
  Ogre::SceneManager *ogreSceneManager;
  ogreSceneManager = this->scene->OgreSceneManager();
  if (ogreSceneManager == nullptr)
  {
    ignerr << "Scene manager cannot be obtained" << std::endl;
    return;
  }

  this->ogreCamera = ogreSceneManager->createCamera(this->name);
  if (this->ogreCamera == nullptr)
  {
    ignerr << "Ogre camera cannot be created" << std::endl;
    return;
  }

  // by default, ogre2 cameras are attached to root scene node
  this->ogreCamera->detachFromParent();
  this->ogreNode->attachObject(this->ogreCamera);

  // rotate to Gazebo coordinate system
  this->ogreCamera->yaw(Ogre::Degree(-90.0));
  this->ogreCamera->roll(Ogre::Degree(-90.0));
  this->ogreCamera->setFixedYawAxis(false);

  // TODO(anyone): provide api access
  this->ogreCamera->setAutoAspectRatio(true);
  this->ogreCamera->setRenderingDistance(100);
  this->ogreCamera->setProjectionType(Ogre::PT_PERSPECTIVE);
  this->ogreCamera->setCustomProjectionMatrix(false);
}

/////////////////////////////////////////////////
void Ogre2DepthCamera::CreateRenderTexture()
{
  RenderTexturePtr base = this->scene->CreateRenderTexture();
  this->dataPtr->depthTexture =
      std::dynamic_pointer_cast<Ogre2RenderTexture>(base);
  this->dataPtr->depthTexture->SetWidth(1);
  this->dataPtr->depthTexture->SetHeight(1);
}

/////////////////////////////////////////////////////////
void Ogre2DepthCamera::CreateDepthTexture()
{
  // set aspect ratio and fov
  double vfov = 2.0 * atan(tan(this->HFOV().Radian() / 2.0) / this->aspect);
  this->ogreCamera->setAspectRatio(this->aspect);
  this->ogreCamera->setFOVy(Ogre::Radian(this->LimitFOV(vfov)));

  // Load depth material
  // The DepthCamera material is defined in script (depth_camera.material).
  // We need to clone it since we are going to modify its uniform variables
  std::string matDepthName = "DepthCamera";
  Ogre::MaterialPtr matDepth =
      Ogre::MaterialManager::getSingleton().getByName(matDepthName);
  this->dataPtr->depthMaterial = matDepth->clone(
      this->Name() + "_" + matDepthName);
  this->dataPtr->depthMaterial->load();
  Ogre::Pass *pass = this->dataPtr->depthMaterial->getTechnique(0)->getPass(0);
  Ogre::GpuProgramParametersSharedPtr psParams =
      pass->getFragmentProgramParameters();

  // Configure camera behaviour.
  // Make the clipping plane dist large and handle near clamping in shaders
  double nearPlane = this->NearClipPlane() * 0.9;
  double farPlane = this->FarClipPlane() * 1.1;
  this->ogreCamera->setNearClipDistance(nearPlane);
  this->ogreCamera->setFarClipDistance(farPlane);

  // Set the uniform variables (depth_camera_fs.glsl).
  // The projectParams is used to linearize depth buffer data
  // The other params are used to clamp the range output
  // Use the 'real' clip distance here so depth can be
  // linearized correctly
  Ogre::Vector2 projectionAB = this->ogreCamera->getProjectionParamsAB();
  double projectionA = projectionAB.x;
  double projectionB = projectionAB.y;
  projectionB /= farPlane;
  psParams->setNamedConstant("projectionParams",
      Ogre::Vector2(projectionA, projectionB));
  psParams->setNamedConstant("near",
      static_cast<float>(this->NearClipPlane()));
  psParams->setNamedConstant("far",
      static_cast<float>(this->FarClipPlane()));
  psParams->setNamedConstant("max",
      static_cast<float>(this->dataPtr->dataMaxVal));
  psParams->setNamedConstant("min",
      static_cast<float>(this->dataPtr->dataMinVal));
  Ogre::Vector3 bg(this->Scene()->BackgroundColor().R(),
    this->Scene()->BackgroundColor().G(),
    this->Scene()->BackgroundColor().B());
  psParams->setNamedConstant("backgroundColor", bg);
  psParams->setNamedConstant("particleStddev",
    static_cast<float>(this->dataPtr->particleStddev));

  std::string matDepthFinalName = "DepthCameraFinal";
  Ogre::MaterialPtr matDepthFinal =
      Ogre::MaterialManager::getSingleton().getByName(matDepthFinalName);
  this->dataPtr->depthFinalMaterial = matDepthFinal->clone(
      this->Name() + "_" + matDepthFinalName);
  this->dataPtr->depthFinalMaterial->load();
  Ogre::Pass *passFinal =
      this->dataPtr->depthFinalMaterial->getTechnique(0)->getPass(0);
  Ogre::GpuProgramParametersSharedPtr psParamsFinal =
      passFinal->getFragmentProgramParameters();
  psParamsFinal->setNamedConstant("near",
      static_cast<float>(this->NearClipPlane()));
  psParamsFinal->setNamedConstant("far",
      static_cast<float>(this->FarClipPlane()));
  psParamsFinal->setNamedConstant("max",
      static_cast<float>(this->dataPtr->dataMaxVal));
  psParamsFinal->setNamedConstant("min",
      static_cast<float>(this->dataPtr->dataMinVal));

  // create background material is specified
  MaterialPtr backgroundMaterial = this->Scene()->BackgroundMaterial();
  bool validBackground = backgroundMaterial &&
      !backgroundMaterial->EnvironmentMap().empty();

  if (validBackground)
  {
    Ogre::MaterialManager &matManager = Ogre::MaterialManager::getSingleton();
    std::string skyMatName = this->dataPtr->kSkyboxMaterialName + "_"
        + this->Name();
    auto mat = matManager.getByName(skyMatName);
    if (!mat)
    {
      auto skyboxMat = matManager.getByName(this->dataPtr->kSkyboxMaterialName);
      if (!skyboxMat)
      {
        ignerr << "Unable to find skybox material" << std::endl;
        return;
      }
      mat = skyboxMat->clone(skyMatName);
    }
    Ogre::TextureUnitState *texUnit =
        mat->getTechnique(0u)->getPass(0u)->getTextureUnitState(0u);
    texUnit->setTextureName(backgroundMaterial->EnvironmentMap(),
        Ogre::TextureTypes::TypeCube);
  }

  // Create depth camera compositor
  auto engine = Ogre2RenderEngine::Instance();
  auto ogreRoot = engine->OgreRoot();
  Ogre::CompositorManager2 *ogreCompMgr = ogreRoot->getCompositorManager2();

  std::string wsDefName = "DepthCameraWorkspace_" + this->Name();
  this->dataPtr->ogreCompositorWorkspaceDef = wsDefName;
  if (!ogreCompMgr->hasWorkspaceDefinition(wsDefName))
  {
    // The depth camera compositor does a few passes in order to simulate
    // particles effects in depth / point cloud image data
    //
    // render scene (color) with particles, c1
    // render scene (depth) without particles, d1
    // render scene (grayscale) with particles only, g2
    // render scene (depth) with particles only, d2
    //
    //   if g2 is non-zero // pixel with particle
    //     if d2 < d1 // particle is in view
    //       apply noise and scatterbility to d2
    //       set depth data to d2
    //     else
    //       set depth data to d1
    //   set color data to c1

    // We need to programmatically create the compositor because we need to
    // configure it to use the cloned depth material created earlier.
    // The compositor node definition is equivalent to the following:
    //
    // compositor_node DepthCamera
    // {
    //   texture rt0 target_width target_height PF_FLOAT32_RGBA
    //   texture rt1 target_width target_height PF_FLOAT32_RGBA
    //   texture colorTexture target_width target_height PF_R8G8B8
    //       depth_texture depth_format PF_D32_FLOAT
    //   texture depthTexture target_width target_height PF_D32_FLOAT
    //   texture particleTexture target_width target_height PF_L8
    //   // particleDepthTexture shares same depth buffer as particleTexture
    //   texture particleDepthTexture target_width target_height PF_D32_FLOAT
    //   target colorTexture
    //   {
    //     pass clear
    //     {
    //       colour_value 0.0 0.0 0.0 1.0
    //     }
    //     pass render_scene
    //     {
    //     }
    //   }
    //   target depthTexture
    //   {
    //     pass clear
    //     {
    //       colour_value 0.0 0.0 0.0 1.0
    //     }
    //     pass render_scene
    //     {
    //       visibility_mask 0x11011111
    //     }
    //   }
    //   target particleTexture
    //   {
    //     pass clear
    //     {
    //     }
    //     pass render_scene
    //     {
    //       visibility_mask 0x00100000
    //     }
    //   }
    //   target particleDepthTexture
    //   {
    //     pass clear
    //     {
    //     }
    //     pass render_scene
    //     {
    //       visibility_mask 0x00100000
    //     }
    //   }
    //   target rt0
    //   {
    //     pass clear
    //     {
    //     }
    //     pass render_quad
    //     {
    //       material DepthCamera // Use copy instead of original
    //       input 0 depthTexture
    //       input 1 colorTexture
    //       quad_normals camera_far_corners_view_space
    //     }
    //   }
    //   out 0 rt0
    //   out 1 rt1
    // }

    std::string baseNodeDefName = wsDefName + "/BaseNode";
    this->dataPtr->ogreCompositorBaseNodeDef = baseNodeDefName;
    Ogre::CompositorNodeDef *baseNodeDef =
        ogreCompMgr->addNodeDefinition(baseNodeDefName);
    Ogre::TextureDefinitionBase::TextureDefinition *rt0TexDef =
        baseNodeDef->addTextureDefinition("rt0");
    rt0TexDef->textureType = Ogre::TextureTypes::Type2D;
    rt0TexDef->width = 0;
    rt0TexDef->height = 0;
    rt0TexDef->depthOrSlices = 1;
    rt0TexDef->numMipmaps = 0;
    rt0TexDef->widthFactor = 1;
    rt0TexDef->heightFactor = 1;
    rt0TexDef->format = Ogre::PFG_RGBA32_FLOAT;
    rt0TexDef->textureFlags &= ~Ogre::TextureFlags::Uav;
    rt0TexDef->depthBufferId = Ogre::DepthBuffer::POOL_INVALID;
    rt0TexDef->depthBufferFormat = Ogre::PFG_UNKNOWN;
    rt0TexDef->fsaa = "0";

    Ogre::RenderTargetViewDef *rtv0 = baseNodeDef->addRenderTextureView("rt0");
    rtv0->setForTextureDefinition("rt0", rt0TexDef);

    Ogre::TextureDefinitionBase::TextureDefinition *rt1TexDef =
        baseNodeDef->addTextureDefinition("rt1");
    rt1TexDef->textureType = Ogre::TextureTypes::Type2D;
    rt1TexDef->width = 0;
    rt1TexDef->height = 0;
    rt1TexDef->depthOrSlices = 1;
    rt1TexDef->numMipmaps = 0;
    rt1TexDef->widthFactor = 1;
    rt1TexDef->heightFactor = 1;
    rt1TexDef->format = Ogre::PFG_RGBA32_FLOAT;
    rt1TexDef->textureFlags &= ~Ogre::TextureFlags::Uav;
    rt1TexDef->depthBufferId = Ogre::DepthBuffer::POOL_INVALID;
    rt1TexDef->depthBufferFormat = Ogre::PFG_UNKNOWN;
    rt1TexDef->fsaa = "0";

    Ogre::RenderTargetViewDef *rtv1 = baseNodeDef->addRenderTextureView("rt1");
    rtv1->setForTextureDefinition("rt1", rt1TexDef);

    Ogre::TextureDefinitionBase::TextureDefinition *depthTexDef =
        baseNodeDef->addTextureDefinition("depthTexture");
    depthTexDef->textureType = Ogre::TextureTypes::Type2D;
    depthTexDef->width = 0;
    depthTexDef->height = 0;
    depthTexDef->depthOrSlices = 1;
    depthTexDef->numMipmaps = 0;
    depthTexDef->widthFactor = 1;
    depthTexDef->heightFactor = 1;
    depthTexDef->format = Ogre::PFG_D32_FLOAT;
    depthTexDef->textureFlags &= ~Ogre::TextureFlags::Uav;
    depthTexDef->depthBufferId = Ogre::DepthBuffer::POOL_DEFAULT;
    depthTexDef->depthBufferFormat = Ogre::PFG_UNKNOWN;
    depthTexDef->fsaa = "0";

    Ogre::RenderTargetViewDef *rtvDepth =
      baseNodeDef->addRenderTextureView("depthTexture");
    rtvDepth->setForTextureDefinition("depthTexture", depthTexDef );

    Ogre::TextureDefinitionBase::TextureDefinition *colorTexDef =
        baseNodeDef->addTextureDefinition("colorTexture");
    colorTexDef->textureType = Ogre::TextureTypes::Type2D;
    colorTexDef->width = 0;
    colorTexDef->height = 0;
    colorTexDef->depthOrSlices = 1;
    colorTexDef->numMipmaps = 0;
    colorTexDef->widthFactor = 1;
    colorTexDef->heightFactor = 1;
    colorTexDef->format = Ogre::PFG_RGBA8_UNORM_SRGB;
    // Note we are using low level materials in quad pass so also had to perform
    // gamma correction in the fragment shaders (depth_camera_fs.glsl)
    colorTexDef->textureFlags &= ~Ogre::TextureFlags::Uav;
    colorTexDef->depthBufferId = Ogre::DepthBuffer::POOL_DEFAULT;
    colorTexDef->depthBufferFormat = Ogre::PFG_D32_FLOAT;
    colorTexDef->preferDepthTexture = true;
    colorTexDef->fsaa = "0";

    Ogre::RenderTargetViewDef *rtvColor =
      baseNodeDef->addRenderTextureView("colorTexture");
    rtvColor->setForTextureDefinition("colorTexture", colorTexDef);

    Ogre::TextureDefinitionBase::TextureDefinition *particleTexDef =
        baseNodeDef->addTextureDefinition("particleTexture");
    particleTexDef->textureType = Ogre::TextureTypes::Type2D;
    particleTexDef->width = 0;
    particleTexDef->height = 0;
    particleTexDef->depthOrSlices = 1;
    particleTexDef->numMipmaps = 0;
    particleTexDef->widthFactor = 0.5;
    particleTexDef->heightFactor = 0.5;
    particleTexDef->format = Ogre::PFG_R8_UNORM;
    particleTexDef->textureFlags &= ~Ogre::TextureFlags::Uav;
    particleTexDef->depthBufferId = Ogre::DepthBuffer::POOL_DEFAULT;
    particleTexDef->depthBufferFormat = Ogre::PFG_UNKNOWN;
    particleTexDef->preferDepthTexture = false;
    particleTexDef->fsaa = "0";

    Ogre::RenderTargetViewDef *rtvParticleTexture =
      baseNodeDef->addRenderTextureView("particleTexture");
    rtvParticleTexture->setForTextureDefinition(
      "particleTexture", particleTexDef);

    Ogre::TextureDefinitionBase::TextureDefinition *particleDepthTexDef =
        baseNodeDef->addTextureDefinition("particleDepthTexture");
    particleDepthTexDef->textureType = Ogre::TextureTypes::Type2D;
    particleDepthTexDef->width = 0;
    particleDepthTexDef->height = 0;
    particleDepthTexDef->depthOrSlices = 1;
    particleDepthTexDef->numMipmaps = 0;
    particleDepthTexDef->widthFactor = 0.5;
    particleDepthTexDef->heightFactor = 0.5;
    particleDepthTexDef->format = Ogre::PFG_D32_FLOAT;
    particleDepthTexDef->depthBufferId = Ogre::DepthBuffer::POOL_NON_SHAREABLE;
    particleDepthTexDef->depthBufferFormat = Ogre::PFG_UNKNOWN;
    particleDepthTexDef->fsaa = "0";
    particleDepthTexDef->textureFlags &= ~Ogre::TextureFlags::Uav;

    Ogre::RenderTargetViewDef *rtvparticleDepthTex =
      baseNodeDef->addRenderTextureView("particleDepthTexture");
    rtvparticleDepthTex->setForTextureDefinition(
      "particleDepthTexture", particleDepthTexDef);

    baseNodeDef->setNumTargetPass(5);
    Ogre::CompositorTargetDef *colorTargetDef =
        baseNodeDef->addTargetPass("colorTexture");

    if (validBackground)
      colorTargetDef->setNumPasses(3);
    else
      colorTargetDef->setNumPasses(2);
    {
      // clear pass
      Ogre::CompositorPassClearDef *passClear =
          static_cast<Ogre::CompositorPassClearDef *>(
          colorTargetDef->addPass(Ogre::PASS_CLEAR));
      passClear->setAllClearColours(Ogre::ColourValue(
          Ogre2Conversions::Convert(this->Scene()->BackgroundColor())));

      if (validBackground)
      {
        // quad pass
        Ogre::CompositorPassQuadDef *passQuad =
            static_cast<Ogre::CompositorPassQuadDef *>(
            colorTargetDef->addPass(Ogre::PASS_QUAD));
        passQuad->mMaterialName = this->dataPtr->kSkyboxMaterialName + "_"
            + this->Name();
        passQuad->mFrustumCorners =
            Ogre::CompositorPassQuadDef::CAMERA_DIRECTION;
      }

      // scene pass
      Ogre::CompositorPassSceneDef *passScene =
          static_cast<Ogre::CompositorPassSceneDef *>(
          colorTargetDef->addPass(Ogre::PASS_SCENE));
      passScene->mVisibilityMask = IGN_VISIBILITY_ALL;

      // todo(anyone) PbsMaterialsShadowNode is hardcoded.
      // Although this may be just fine
      passScene->mShadowNode = "PbsMaterialsShadowNode";
    }

    Ogre::CompositorTargetDef *depthTargetDef =
        baseNodeDef->addTargetPass("depthTexture");
    depthTargetDef->setNumPasses(2);
    {
      // clear pass
      Ogre::CompositorPassClearDef *passClear =
          static_cast<Ogre::CompositorPassClearDef *>(
          depthTargetDef->addPass(Ogre::PASS_CLEAR));
      passClear->setAllClearColours(Ogre::ColourValue(
        this->FarClipPlane(),
        this->FarClipPlane(),
        this->FarClipPlane()));

      // scene pass
      Ogre::CompositorPassSceneDef *passScene =
          static_cast<Ogre::CompositorPassSceneDef *>(
          depthTargetDef->addPass(Ogre::PASS_SCENE));
      // depth texute does not contain particles
      passScene->mVisibilityMask = IGN_VISIBILITY_ALL
          & ~Ogre2ParticleEmitter::kParticleVisibilityFlags;
    }

    Ogre::CompositorTargetDef *particleTargetDef =
        baseNodeDef->addTargetPass("particleTexture");
    particleTargetDef->setNumPasses(2);
    {
      // clear pass
      Ogre::CompositorPassClearDef *passClear =
          static_cast<Ogre::CompositorPassClearDef *>(
          particleTargetDef->addPass(Ogre::PASS_CLEAR));
      passClear->setAllClearColours(Ogre::ColourValue::Black);

      // scene pass
      Ogre::CompositorPassSceneDef *passScene =
          static_cast<Ogre::CompositorPassSceneDef *>(
          particleTargetDef->addPass(Ogre::PASS_SCENE));
      passScene->mVisibilityMask =
          Ogre2ParticleEmitter::kParticleVisibilityFlags;
    }

    Ogre::CompositorTargetDef *particleDepthTargetDef =
        baseNodeDef->addTargetPass("particleDepthTexture");
    particleDepthTargetDef->setNumPasses(2);
    {
      // clear pass
      Ogre::CompositorPassClearDef *passClear =
          static_cast<Ogre::CompositorPassClearDef *>(
          particleDepthTargetDef->addPass(Ogre::PASS_CLEAR));
      passClear->setAllClearColours(Ogre::ColourValue(
        this->FarClipPlane(),
        this->FarClipPlane(),
        this->FarClipPlane()));

      // scene pass
      Ogre::CompositorPassSceneDef *passScene =
          static_cast<Ogre::CompositorPassSceneDef *>(
          particleDepthTargetDef->addPass(Ogre::PASS_SCENE));
      passScene->mVisibilityMask =
          Ogre2ParticleEmitter::kParticleVisibilityFlags;
    }

    // rt0 target - converts depth to xyz
    Ogre::CompositorTargetDef *inTargetDef =
        baseNodeDef->addTargetPass("rt0");
    inTargetDef->setNumPasses(2);
    {
      // clear pass
      Ogre::CompositorPassClearDef *passClear =
          static_cast<Ogre::CompositorPassClearDef *>(
          inTargetDef->addPass(Ogre::PASS_CLEAR));
      passClear->setAllClearColours(Ogre::ColourValue(this->FarClipPlane(),
          this->FarClipPlane(), this->FarClipPlane()));

      // quad pass
      Ogre::CompositorPassQuadDef *passQuad =
          static_cast<Ogre::CompositorPassQuadDef *>(
          inTargetDef->addPass(Ogre::PASS_QUAD));
      passQuad->mMaterialName = this->dataPtr->depthMaterial->getName();
      passQuad->addQuadTextureSource(0, "depthTexture");
      passQuad->addQuadTextureSource(1, "colorTexture");
      passQuad->addQuadTextureSource(2, "particleTexture");
      passQuad->addQuadTextureSource(3, "particleDepthTexture");
      passQuad->mFrustumCorners =
          Ogre::CompositorPassQuadDef::VIEW_SPACE_CORNERS;
    }

    baseNodeDef->mapOutputChannel(0, "rt0");
    baseNodeDef->mapOutputChannel(1, "rt1");

    // Programmatically create the final pass node and use the cloned final
    // depth material created earlier.
    // The compositor node definition is equivalent to the following:
    //
    // compositor_node DepthCameraFinal
    // {
    //   in 0 rt_output
    //   in 1 rt_input
    //
    //   target rt_output
    //   {
    //     pass clear
    //     {
    //     }
    //     pass render_quad
    //     {
    //       material DepthCameraFinal // Use copy instead of original
    //       input 0 rt_input
    //     }
    //   }
    // }

    std::string finalNodeDefName = wsDefName + "/FinalNode";
    this->dataPtr->ogreCompositorFinalNodeDef = finalNodeDefName;
    Ogre::CompositorNodeDef *finalNodeDef =
        ogreCompMgr->addNodeDefinition(finalNodeDefName);

    // output texture
    finalNodeDef->addTextureSourceName("rt_output", 0,
        Ogre::TextureDefinitionBase::TEXTURE_INPUT);
    finalNodeDef->addTextureSourceName("rt_input", 1,
        Ogre::TextureDefinitionBase::TEXTURE_INPUT);

    finalNodeDef->setNumTargetPass(1);
    // rt_output target - converts depth to xyz
    Ogre::CompositorTargetDef *outputTargetDef =
        finalNodeDef->addTargetPass("rt_output");
    outputTargetDef->setNumPasses(2);
    {
      // clear pass
      Ogre::CompositorPassClearDef *passClear =
          static_cast<Ogre::CompositorPassClearDef *>(
          outputTargetDef->addPass(Ogre::PASS_CLEAR));
      passClear->setAllClearColours(
        Ogre::ColourValue(
          this->FarClipPlane(),
          this->FarClipPlane(),
          this->FarClipPlane()));

      // quad pass
      Ogre::CompositorPassQuadDef *passQuad =
          static_cast<Ogre::CompositorPassQuadDef *>(
          outputTargetDef->addPass(Ogre::PASS_QUAD));
      passQuad->mMaterialName = this->dataPtr->depthFinalMaterial->getName();
      passQuad->addQuadTextureSource(0, "rt_input");
    }
    finalNodeDef->mapOutputChannel(0, "rt_output");

    // Finally create the workspace.
    // The compositor workspace definition is equivalent to the following:
    //
    // workspace DepthCameraWorkspace
    // {
    //   connect_output DepthCameraFinal 0
    //   connect DepthCamera 0 DepthCameraFinal 1
    // }
    Ogre::CompositorWorkspaceDef *workDef =
        ogreCompMgr->addWorkspaceDefinition(wsDefName);

    workDef->connect(baseNodeDefName, 0,  finalNodeDefName, 1);
    workDef->connectExternal(0, finalNodeDefName, 0);
  }
  Ogre::CompositorWorkspaceDef *wsDef =
      ogreCompMgr->getWorkspaceDefinition(wsDefName);

  if (!wsDef)
  {
    ignerr << "Unable to add workspace definition [" << wsDefName << "] "
           << " for " << this->Name();
  }

  Ogre::TextureGpuManager *textureMgr =
    ogreRoot->getRenderSystem()->getTextureGpuManager();
  // create render texture - these textures pack the range data
  this->dataPtr->ogreDepthTexture =
    textureMgr->createOrRetrieveTexture(
      this->Name() + "_depth",
      Ogre::GpuPageOutStrategy::SaveToSystemRam,
      Ogre::TextureFlags::RenderToTexture,
      Ogre::TextureTypes::Type2D);

  this->dataPtr->ogreDepthTexture->setResolution(
    this->ImageWidth(), this->ImageHeight());
  this->dataPtr->ogreDepthTexture->setNumMipmaps(1u);
  this->dataPtr->ogreDepthTexture->setPixelFormat(
    Ogre::PFG_RGBA32_FLOAT);

<<<<<<< HEAD
  this->dataPtr->ogreDepthTexture->scheduleTransitionTo(
    Ogre::GpuResidency::Resident);

  // create compositor worksspace
  this->dataPtr->ogreCompositorWorkspace =
      ogreCompMgr->addWorkspace(
        this->scene->OgreSceneManager(),
        this->dataPtr->ogreDepthTexture,
        this->ogreCamera,
        wsDefName,
        false);
=======
  CreateWorkspaceInstance();
}

//////////////////////////////////////////////////
void Ogre2DepthCamera::CreateWorkspaceInstance()
{
  auto engine = Ogre2RenderEngine::Instance();
  auto ogreRoot = engine->OgreRoot();
  Ogre::CompositorManager2 *ogreCompMgr = ogreRoot->getCompositorManager2();

  Ogre::RenderTarget *rt =
    this->dataPtr->ogreDepthTexture->getBuffer()->getRenderTarget();

  // create compositor worksspace
  this->dataPtr->ogreCompositorWorkspace =
      ogreCompMgr->addWorkspace(this->scene->OgreSceneManager(),
      rt, this->ogreCamera, this->dataPtr->ogreCompositorWorkspaceDef, false);

>>>>>>> 1d27fa2a
  // add the listener
  Ogre::CompositorNode *node =
      this->dataPtr->ogreCompositorWorkspace->getNodeSequence()[0];
  auto channelsTex = node->getLocalTextures();

  for (auto c : channelsTex)
  {
    if (c->getPixelFormat() == Ogre::PFG_R8_UNORM)
    {
      // add particle noise / scatter effects listener so we can set the
      // amount of noise based on size of emitter
      this->dataPtr->particleNoiseListener.reset(
          new Ogre2ParticleNoiseListener(this->scene,
          this->dataPtr->depthMaterial));
      this->ogreCamera->addListener(this->dataPtr->particleNoiseListener.get());
      break;
    }
  }
}

//////////////////////////////////////////////////
void Ogre2DepthCamera::Render()
{
  // update the compositors
  this->dataPtr->ogreCompositorWorkspace->setEnabled(true);
  auto engine = Ogre2RenderEngine::Instance();
  engine->OgreRoot()->renderOneFrame();
  this->dataPtr->ogreCompositorWorkspace->setEnabled(false);
}

//////////////////////////////////////////////////
void Ogre2DepthCamera::PreRender()
{
  if (!this->dataPtr->ogreDepthTexture)
    this->CreateDepthTexture();

  if (!this->dataPtr->ogreCompositorWorkspace)
    this->CreateWorkspaceInstance();

  // update depth camera render passes
  Ogre2RenderTarget::UpdateRenderPassChain(
      this->dataPtr->ogreCompositorWorkspace,
      this->dataPtr->ogreCompositorWorkspaceDef,
      this->dataPtr->ogreCompositorBaseNodeDef,
      this->dataPtr->ogreCompositorFinalNodeDef,
      this->dataPtr->renderPasses,
      this->dataPtr->renderPassDirty);
  for (auto &pass : this->dataPtr->renderPasses)
    pass->PreRender();


  // add the particle noise listener again if worksapce is recreated due to
  // dirty render pass
  if (this->dataPtr->renderPassDirty)
  {
    Ogre::CompositorNode *node =
        this->dataPtr->ogreCompositorWorkspace->getNodeSequence()[0];
    auto channelsTex = node->getLocalTextures();

    for (auto c : channelsTex)
    {
      if (c->getPixelFormat() == Ogre::PFG_RGB8_UNORM)
      {
        // add particle noise / scatter effects listener so we can set the
        // amount of noise based on size of emitter
        this->dataPtr->particleNoiseListener.reset(
            new Ogre2ParticleNoiseListener(this->scene,
              this->dataPtr->depthMaterial));
        this->ogreCamera->addListener(
          this->dataPtr->particleNoiseListener.get());
        break;
      }
    }
  }

  this->dataPtr->renderPassDirty = false;
}

//////////////////////////////////////////////////
void Ogre2DepthCamera::PostRender()
{
  unsigned int width = this->ImageWidth();
  unsigned int height = this->ImageHeight();

  PixelFormat format = PF_FLOAT32_RGBA;

  int len = width * height;
  unsigned int channelCount = PixelUtil::ChannelCount(format);
  unsigned int bytesPerChannel = PixelUtil::BytesPerChannel(format);

  Ogre::Image2 image;
  image.convertFromTexture(this->dataPtr->ogreDepthTexture, 0u, 0u);
  Ogre::TextureBox box = image.getData(0);
  float *depthBufferTmp = static_cast<float *>(box.data);
  if (!this->dataPtr->depthBuffer)
  {
    this->dataPtr->depthBuffer = new float[len * channelCount];
  }

  // copy data row by row. The texture box may not be a contiguous region of
  // a texture
  for (unsigned int i = 0; i < height; ++i)
  {
    unsigned int rawDataRowIdx = i * box.bytesPerRow / bytesPerChannel;
    unsigned int rowIdx = i * width * channelCount;
    memcpy(&this->dataPtr->depthBuffer[rowIdx], &depthBufferTmp[rawDataRowIdx],
        width * channelCount * bytesPerChannel);
  }

  if (!this->dataPtr->depthImage)
  {
    this->dataPtr->depthImage = new float[len];
  }
  if (!this->dataPtr->pointCloudImage)
  {
    this->dataPtr->pointCloudImage = new float[len * channelCount];
  }

  // fill depth data
  for (unsigned int i = 0; i < height; ++i)
  {
    unsigned int step = i*width*channelCount;
    for (unsigned int j = 0; j < width; ++j)
    {
      float x = this->dataPtr->depthBuffer[step + j*channelCount];
      this->dataPtr->depthImage[i*width + j] = x;
    }
  }
  this->dataPtr->newDepthFrame(
        this->dataPtr->depthImage, width, height, 1, "FLOAT32");

  // point cloud data
  if (this->dataPtr->newRgbPointCloud.ConnectionCount() > 0u)
  {
    memcpy(this->dataPtr->pointCloudImage,
      this->dataPtr->depthBuffer, len * channelCount * sizeof(float));
    this->dataPtr->newRgbPointCloud(
        this->dataPtr->pointCloudImage, width, height, channelCount,
        "PF_FLOAT32_RGBA");

    // Uncomment to debug color output
    // for (unsigned int i = 0; i < height; ++i)
    // {
    //   unsigned int step = i*width*channelCount;
    //   for (unsigned int j = 0; j < width; ++j)
    //   {
    //     float color =
    //         this->dataPtr->pointCloudImage[step + j*channelCount + 3];
    //     // unpack rgb data
    //     uint32_t *rgba = reinterpret_cast<uint32_t *>(&color);
    //     unsigned int r = *rgba >> 24 & 0xFF;
    //     unsigned int g = *rgba >> 16 & 0xFF;
    //     unsigned int b = *rgba >> 8 & 0xFF;
    //     igndbg << "[" << r << "]" << "[" << g << "]" << "[" << b << "],";
    //   }
    //   igndbg << std::endl;
    // }

    // Uncomment to debug xyz output
    // igndbg << "wxh: " << width << " x " << height << std::endl;
    // for (unsigned int i = 0; i < height; ++i)
    // {
    //   for (unsigned int j = 0; j < width; ++j)
    //   {
    //     igndbg << "[" << this->dataPtr->pointCloudImage[i*width*4+j*4] << "]"
    //       << "[" << this->dataPtr->pointCloudImage[i*width*4+j*4+1] << "]"
    //       << "[" << this->dataPtr->pointCloudImage[i*width*4+j*4+2] << "],";
    //   }
    //   igndbg << std::endl;
    // }
  }

  // Uncomment to debug depth output
  // igndbg << "wxh: " << width << " x " << height << std::endl;
  // for (unsigned int i = 0; i < height; ++i)
  // {
  //   for (unsigned int j = 0; j < width; ++j)
  //   {
  //     igndbg << "[" << this->dataPtr->depthImage[i*width + j] << "]";
  //   }
  //   igndbg << std::endl;
  // }
}

//////////////////////////////////////////////////
const float *Ogre2DepthCamera::DepthData() const
{
  return this->dataPtr->depthBuffer;
}

//////////////////////////////////////////////////
ignition::common::ConnectionPtr Ogre2DepthCamera::ConnectNewDepthFrame(
    std::function<void(const float *, unsigned int, unsigned int,
      unsigned int, const std::string &)>  _subscriber)
{
  return this->dataPtr->newDepthFrame.Connect(_subscriber);
}

//////////////////////////////////////////////////
ignition::common::ConnectionPtr Ogre2DepthCamera::ConnectNewRgbPointCloud(
    std::function<void(const float *, unsigned int, unsigned int,
      unsigned int, const std::string &)>  _subscriber)
{
  return this->dataPtr->newRgbPointCloud.Connect(_subscriber);
}

//////////////////////////////////////////////////
RenderTargetPtr Ogre2DepthCamera::RenderTarget() const
{
  return this->dataPtr->depthTexture;
}

//////////////////////////////////////////////////
double Ogre2DepthCamera::LimitFOV(const double _fov)
{
  return std::min(std::max(0.001, _fov), IGN_PI * 0.999);
}

//////////////////////////////////////////////////
void Ogre2DepthCamera::SetNearClipPlane(const double _near)
{
  BaseDepthCamera::SetNearClipPlane(_near);
  // near plane clipping is handled in shaders
}

//////////////////////////////////////////////////
void Ogre2DepthCamera::SetFarClipPlane(const double _far)
{
  BaseDepthCamera::SetFarClipPlane(_far);
  // far plane clipping is handled in shaders
}

//////////////////////////////////////////////////
double Ogre2DepthCamera::NearClipPlane() const
{
  return BaseDepthCamera::NearClipPlane();
}

//////////////////////////////////////////////////
double Ogre2DepthCamera::FarClipPlane() const
{
  return BaseDepthCamera::FarClipPlane();
}

//////////////////////////////////////////////////
void Ogre2DepthCamera::SetShadowsNodeDefDirty()
{
  if (!this->dataPtr->ogreCompositorWorkspace)
    return;

  auto engine = Ogre2RenderEngine::Instance();
  auto ogreRoot = engine->OgreRoot();
  Ogre::CompositorManager2 *ogreCompMgr = ogreRoot->getCompositorManager2();

  this->RemoveWorkspaceCrashWorkaround();
  ogreCompMgr->removeWorkspace( this->dataPtr->ogreCompositorWorkspace );
  this->dataPtr->ogreCompositorWorkspace = nullptr;
}

//////////////////////////////////////////////////
void Ogre2DepthCamera::RemoveWorkspaceCrashWorkaround()
{
  Ogre::MaterialPtr material =
      Ogre::MaterialManager::getSingleton().
      getByName (this->dataPtr->depthMaterial->getName());

  if (!material.isNull())
  {
    for (size_t i = 0; i < 4; ++i)
    {
      material->getBestTechnique()->getPass(0)->
          getTextureUnitState(i)->setBlank();
    }
  }
}

//////////////////////////////////////////////////
void Ogre2DepthCamera::AddRenderPass(const RenderPassPtr &_pass)
{
  // hack: check and only allow gaussian noise for depth cameras
  // We create a new depth gaussion noise render pass object
  // (class declared in this src file) so that we can change the shader material
  // to use for applying noise to depth data.
  // The proper solution would be to either add a new DepthGaussianNoisePass
  // class or extend the Ogre2GaussianNoisePass to handle both color and
  // depth cameras
  std::shared_ptr<Ogre2GaussianNoisePass> pass =
      std::dynamic_pointer_cast<Ogre2GaussianNoisePass>(_pass);
  if (!pass)
  {
    ignerr << "Depth camera currently only supports a gaussian noise pass"
           << std::endl;
    return;
  }

  // create new depth noise pass
  std::shared_ptr<Ogre2DepthGaussianNoisePass> depthNoisePass =
    std::make_shared<Ogre2DepthGaussianNoisePass>();
  depthNoisePass->SetMean(pass->Mean());
  depthNoisePass->SetStdDev(pass->StdDev());

  this->dataPtr->renderPasses.push_back(depthNoisePass);
  this->dataPtr->renderPassDirty = true;
}<|MERGE_RESOLUTION|>--- conflicted
+++ resolved
@@ -931,19 +931,9 @@
   this->dataPtr->ogreDepthTexture->setPixelFormat(
     Ogre::PFG_RGBA32_FLOAT);
 
-<<<<<<< HEAD
   this->dataPtr->ogreDepthTexture->scheduleTransitionTo(
     Ogre::GpuResidency::Resident);
 
-  // create compositor worksspace
-  this->dataPtr->ogreCompositorWorkspace =
-      ogreCompMgr->addWorkspace(
-        this->scene->OgreSceneManager(),
-        this->dataPtr->ogreDepthTexture,
-        this->ogreCamera,
-        wsDefName,
-        false);
-=======
   CreateWorkspaceInstance();
 }
 
@@ -962,7 +952,6 @@
       ogreCompMgr->addWorkspace(this->scene->OgreSceneManager(),
       rt, this->ogreCamera, this->dataPtr->ogreCompositorWorkspaceDef, false);
 
->>>>>>> 1d27fa2a
   // add the listener
   Ogre::CompositorNode *node =
       this->dataPtr->ogreCompositorWorkspace->getNodeSequence()[0];

--- conflicted
+++ resolved
@@ -97,16 +97,12 @@
       // Documentation inherited.
       public: virtual void Destroy() override;
 
-<<<<<<< HEAD
+      public: Ogre::Camera *OgreCamera() const;
+
       // Documentation inherited.
       public: virtual void SetVisibilityMask(uint32_t _mask) override;
 
       // Documentation inherited.
-=======
-      public: Ogre::Camera *OgreCamera() const;
-
-      // Documenation inherited.
->>>>>>> 640d6236
       protected: virtual RenderTargetPtr RenderTarget() const override;
 
       // Documentation inherited.

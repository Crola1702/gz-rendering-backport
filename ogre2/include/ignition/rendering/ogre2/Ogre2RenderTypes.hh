--- conflicted
+++ resolved
@@ -28,27 +28,6 @@
   {
     inline namespace IGNITION_RENDERING_VERSION_NAMESPACE {
     //
-<<<<<<< HEAD
-//    class Ogre2ArrowVisual;
-//    class Ogre2AxisVisual;
-    class Ogre2Camera;
-//    class Ogre2DirectionalLight;
-    class Ogre2Geometry;
-//    class Ogre2Grid;
-//    class Ogre2JointVisual;
-//    class Ogre2Light;
-    class Ogre2Material;
-    class Ogre2Mesh;
-    class Ogre2MeshFactory;
-
-    class Ogre2Node;
-    class Ogre2Object;
-//    class Ogre2PointLight;
-//    class Ogre2RayQuery;
-    class Ogre2RenderEngine;
-    class Ogre2RenderTarget;
-    class Ogre2RenderTargetMaterial;
-=======
     class Ogre2Camera;
     class Ogre2DirectionalLight;
     class Ogre2Geometry;
@@ -60,35 +39,10 @@
     class Ogre2PointLight;
     class Ogre2RenderEngine;
     class Ogre2RenderTarget;
->>>>>>> 32449533
     class Ogre2RenderTexture;
     class Ogre2RenderWindow;
     class Ogre2Scene;
     class Ogre2Sensor;
-<<<<<<< HEAD
-  //   class Ogre2SpotLight;
-    class Ogre2SubMesh;
-//    class Ogre2Text;
-    class Ogre2Visual;
-
-    typedef BaseSceneStore<Ogre2Scene>       Ogre2SceneStore;
-    typedef BaseNodeStore<Ogre2Node>         Ogre2NodeStore;
-//    typedef BaseLightStore<Ogre2Light>       OgreLight2Store;
-    typedef BaseSensorStore<Ogre2Sensor>     Ogre2SensorStore;
-    typedef BaseVisualStore<Ogre2Visual>     Ogre2VisualStore;
-    typedef BaseGeometryStore<Ogre2Geometry> Ogre2GeometryStore;
-    typedef BaseSubMeshStore<Ogre2SubMesh>   Ogre2SubMeshStore;
-    typedef BaseMaterialMap<Ogre2Material>   Ogre2MaterialMap;
-//    typedef shared_ptr<Ogre2ArrowVisual>          Ogre2ArrowVisualPtr;
-//    typedef shared_ptr<Ogre2AxisVisual>           Ogre2AxisVisualPtr;
-    typedef shared_ptr<Ogre2Camera>               Ogre2CameraPtr;
-    // typedef shared_ptr<OgreDirectionalLight>     Ogre2DirectionalLightPtr;
-    typedef shared_ptr<Ogre2Geometry>             Ogre2GeometryPtr;
-//    typedef shared_ptr<Ogre2Grid>                 Ogre2GridPtr;
-//    typedef shared_ptr<Ogre2JointVisual>          Ogre2JointVisualPtr;
-//    typedef shared_ptr<Ogre2Light>                Ogre2LightPtr;
-    typedef shared_ptr<Ogre2Material>             Ogre2MaterialPtr;
-=======
     class Ogre2SpotLight;
     class Ogre2SubMesh;
     class Ogre2Visual;
@@ -105,52 +59,28 @@
     typedef shared_ptr<Ogre2DirectionalLight>     Ogre2DirectionalLightPtr;
     typedef shared_ptr<Ogre2Geometry>             Ogre2GeometryPtr;
     typedef shared_ptr<Ogre2Light>                Ogre2LightPtr;
->>>>>>> 32449533
     typedef shared_ptr<Ogre2Mesh>                 Ogre2MeshPtr;
     typedef shared_ptr<Ogre2MeshFactory>          Ogre2MeshFactoryPtr;
     typedef shared_ptr<Ogre2Node>                 Ogre2NodePtr;
     typedef shared_ptr<Ogre2Object>               Ogre2ObjectPtr;
-<<<<<<< HEAD
-/*    typedef shared_ptr<Ogre2PointLight>           Ogre2PointLightPtr;
-    typedef shared_ptr<Ogre2RayQuery>             Ogre2RayQueryPtr;
-    */
-=======
     typedef shared_ptr<Ogre2PointLight>           Ogre2PointLightPtr;
->>>>>>> 32449533
     typedef shared_ptr<Ogre2RenderEngine>         Ogre2RenderEnginePtr;
     typedef shared_ptr<Ogre2RenderTarget>         Ogre2RenderTargetPtr;
     typedef shared_ptr<Ogre2RenderTexture>        Ogre2RenderTexturePtr;
     typedef shared_ptr<Ogre2RenderWindow>         Ogre2RenderWindowPtr;
     typedef shared_ptr<Ogre2Scene>                Ogre2ScenePtr;
     typedef shared_ptr<Ogre2Sensor>               Ogre2SensorPtr;
-<<<<<<< HEAD
-//   typedef shared_ptr<OgreSpotLight>            OgreSpotLightPtr;
-    typedef shared_ptr<Ogre2SubMesh>              Ogre2SubMeshPtr;
-//    typedef shared_ptr<OgreText>                 OgreTextPtr;
-=======
     typedef shared_ptr<Ogre2SpotLight>            Ogre2SpotLightPtr;
     typedef shared_ptr<Ogre2SubMesh>              Ogre2SubMeshPtr;
->>>>>>> 32449533
     typedef shared_ptr<Ogre2Visual>               Ogre2VisualPtr;
 
     typedef shared_ptr<Ogre2GeometryStore>        Ogre2GeometryStorePtr;
     typedef shared_ptr<Ogre2LightStore>           Ogre2LightStorePtr;
     typedef shared_ptr<Ogre2NodeStore>            Ogre2NodeStorePtr;
-<<<<<<< HEAD
-//    typedef shared_ptr<OgreLightStore>           OgreLightStorePtr;
-    typedef shared_ptr<Ogre2SensorStore>          Ogre2SensorStorePtr;
-    typedef shared_ptr<Ogre2VisualStore>          Ogre2VisualStorePtr;
-    typedef shared_ptr<Ogre2GeometryStore>        Ogre2GeometryStorePtr;
-    typedef shared_ptr<Ogre2SubMeshStore>         Ogre2SubMeshStorePtr;
-    typedef shared_ptr<Ogre2MaterialMap>          Ogre2MaterialMapPtr;
-
-    typedef shared_ptr<Ogre2RenderTargetMaterial> Ogre2RenderTargetMaterialPtr;
-=======
     typedef shared_ptr<Ogre2SceneStore>           Ogre2SceneStorePtr;
     typedef shared_ptr<Ogre2SensorStore>          Ogre2SensorStorePtr;
     typedef shared_ptr<Ogre2SubMeshStore>         Ogre2SubMeshStorePtr;
     typedef shared_ptr<Ogre2VisualStore>          Ogre2VisualStorePtr;
->>>>>>> 32449533
     }
   }
 }

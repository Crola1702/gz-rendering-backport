--- conflicted
+++ resolved
@@ -109,11 +109,7 @@
 
       // Documentation inherited
       public: virtual void SetTexture(const std::string &_texture,
-<<<<<<< HEAD
-                                      const std::shared_ptr<common::Image> &_img = nullptr) override;
-=======
         const std::shared_ptr<common::Image> &_img = nullptr) override;
->>>>>>> 47b02435
 
       // Documentation inherited
       public: virtual std::shared_ptr<common::Image> TextureData() const override;

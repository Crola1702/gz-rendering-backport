--- conflicted
+++ resolved
@@ -66,16 +66,14 @@
 
       public: virtual math::Matrix4d ViewMatrix() const;
 
-<<<<<<< HEAD
+      // Documentation inherited
+      public: virtual VisualPtr VisualAt(const ignition::math::Vector2i
+                  &_mousePos);
+
       // Documentation Inherited.
       // \sa Camera::SetMaterial(const MaterialPtr &)
       public: virtual void SetMaterial(
                   const MaterialPtr &_material) override;
-=======
-      // Documentation inherited
-      public: virtual VisualPtr VisualAt(const ignition::math::Vector2i
-                  &_mousePos);
->>>>>>> cdd5a891
 
       protected: virtual RenderTargetPtr RenderTarget() const;
 

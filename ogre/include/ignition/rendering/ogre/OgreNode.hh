/*
 * Copyright (C) 2015 Open Source Robotics Foundation
 *
 * Licensed under the Apache License, Version 2.0 (the "License");
 * you may not use this file except in compliance with the License.
 * You may obtain a copy of the License at
 *
 *     http://www.apache.org/licenses/LICENSE-2.0
 *
 * Unless required by applicable law or agreed to in writing, software
 * distributed under the License is distributed on an "AS IS" BASIS,
 * WITHOUT WARRANTIES OR CONDITIONS OF ANY KIND, either express or implied.
 * See the License for the specific language governing permissions and
 * limitations under the License.
 *
 */
#ifndef IGNITION_RENDERING_OGRE_OGRENODE_HH_
#define IGNITION_RENDERING_OGRE_OGRENODE_HH_

#include "ignition/rendering/base/BaseNode.hh"
#include "ignition/rendering/ogre/OgreRenderTypes.hh"
#include "ignition/rendering/ogre/OgreObject.hh"

namespace Ogre
{
  class SceneNode;
}

namespace ignition
{
  namespace rendering
  {
    inline namespace IGNITION_RENDERING_VERSION_NAMESPACE {
    //
    class IGNITION_RENDERING_OGRE_VISIBLE OgreNode :
      public BaseNode<OgreObject>
    {
      protected: OgreNode();

      public: virtual ~OgreNode();

      public: virtual bool HasParent() const override;

      public: virtual NodePtr Parent() const override;

      public: virtual Ogre::SceneNode *Node() const;

      public: virtual void Destroy() override;

      // Documentation inherited.
      public: virtual math::Vector3d LocalScale() const override;
<<<<<<< HEAD

      // Documentation inherited.
      public: virtual bool InheritScale() const override;

      // Documentation inherited.
      public: virtual void SetInheritScale(bool _inherit) override;

      // Documentation inherited.
      protected: virtual void SetLocalScaleImpl(
                     const math::Vector3d &_scale) override;

      protected: virtual NodeStorePtr Children() const;
=======
>>>>>>> 4cc4c9c7

      // Documentation inherited.
      public: virtual bool InheritScale() const override;

      // Documentation inherited.
      public: virtual void SetInheritScale(bool _inherit) override;

      // Documentation inherited.
      protected: virtual void SetLocalScaleImpl(
                     const math::Vector3d &_scale) override;

      protected: virtual NodeStorePtr Children() const override;

      protected: virtual bool AttachChild(NodePtr _child) override;

      protected: virtual bool DetachChild(NodePtr _child) override;

      protected: virtual math::Pose3d RawLocalPose() const override;

      protected: virtual void SetRawLocalPose(const math::Pose3d &_Pose3d)
          override;

      protected: virtual math::Vector3d RawLocalPosition() const;

      protected: virtual void SetRawLocalPosition(
                     const math::Vector3d &_position);

      protected: virtual math::Quaterniond RawLocalRotation() const;

      protected: virtual void SetRawLocalRotation(
                     const math::Quaterniond &_rotation);

      protected: virtual void SetParent(OgreNodePtr _parent);

      protected: virtual void Load() override;

      protected: virtual void Init() override;

      protected: OgreNodePtr parent;

      protected: Ogre::SceneNode *ogreNode = nullptr;

      protected: OgreNodeStorePtr children;

      private: OgreNodePtr SharedThis();

      // TODO(anyone): remove the need for a visual friend class
      private: friend class OgreVisual;
    };
    }
  }
}
#endif<|MERGE_RESOLUTION|>--- conflicted
+++ resolved
@@ -49,21 +49,6 @@
 
       // Documentation inherited.
       public: virtual math::Vector3d LocalScale() const override;
-<<<<<<< HEAD
-
-      // Documentation inherited.
-      public: virtual bool InheritScale() const override;
-
-      // Documentation inherited.
-      public: virtual void SetInheritScale(bool _inherit) override;
-
-      // Documentation inherited.
-      protected: virtual void SetLocalScaleImpl(
-                     const math::Vector3d &_scale) override;
-
-      protected: virtual NodeStorePtr Children() const;
-=======
->>>>>>> 4cc4c9c7
 
       // Documentation inherited.
       public: virtual bool InheritScale() const override;

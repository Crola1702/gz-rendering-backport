--- conflicted
+++ resolved
@@ -145,19 +145,17 @@
 /// \brief Test detection of different boxes
 void GpuRaysTest::RaysUnitBox(const std::string &_renderEngine)
 {
-<<<<<<< HEAD
-  if (_renderEngine != "ogre")
-  {
-    igndbg << "GpuRays not supported yet in rendering engine: "
-            << _renderEngine << std::endl;
-    return;
-  }
-=======
 #ifdef __APPLE__
   std::cerr << "Skipping test for apple, see issue #35." << std::endl;
   return;
 #endif
->>>>>>> 18fdaa84
+
+  if (_renderEngine != "ogre")
+  {
+    igndbg << "GpuRays not supported yet in rendering engine: "
+            << _renderEngine << std::endl;
+    return;
+  }
 
   // Test GPU rays with 3 boxes in the world.
   // First GPU rays at identity orientation, second at 90 degree roll
@@ -322,19 +320,17 @@
 /// \brief Test GPU rays vertical component
 void GpuRaysTest::LaserVertical(const std::string &_renderEngine)
 {
-<<<<<<< HEAD
-  if (_renderEngine != "ogre")
-  {
-    igndbg << "GpuRays not supported yet in rendering engine: "
-            << _renderEngine << std::endl;
-    return;
-  }
-=======
 #ifdef __APPLE__
   std::cerr << "Skipping test for apple, see issue #35." << std::endl;
   return;
 #endif
->>>>>>> 18fdaa84
+
+  if (_renderEngine != "ogre")
+  {
+    igndbg << "GpuRays not supported yet in rendering engine: "
+            << _renderEngine << std::endl;
+    return;
+  }
 
   // Test a rays that has a vertical range component.
   // Place a box within range and verify range values,

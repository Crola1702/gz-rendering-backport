## Ignition Rendering

### Ignition Rendering 4.X

### Ignition Rendering 4.X.X

### Ignition Rendering 4.0.0

<<<<<<< HEAD
1. Skeleton animation updates
    * [Pull request 235](https://bitbucket.org/ignitionrobotics/ign-rendering/pull-requests/235)
=======
1. Add support for transparency based on textures alpha channel for ogre1 and ogre2
    * [Pull request 229](https://bitbucket.org/ignitionrobotics/ign-rendering/pull-requests/229)
>>>>>>> c97e2bce

### Ignition Rendering 3.X

1. Add Ogre2 DynamicRenderable class
    * [Pull request 226](https://bitbucket.org/ignitionrobotics/ign-rendering/pull-requests/226)

1. Skeletons for Ogre2
    * [Pull request 224](https://bitbucket.org/ignitionrobotics/ign-rendering/pull-requests/224)

1. Fixed gazebo scene viewer example
    * [Pull request 228](https://bitbucket.org/ignitionrobotics/ign-rendering/pull-requests/228)

### Ignition Rendering 3.0.0 (2019-12-10)

1. Support setting cast shadows
    * [Pull request 209](https://bitbucket.org/ignitionrobotics/ign-rendering/pull-requests/209)

1. Add Thermal Camera
    * [Pull request 202](https://bitbucket.org/ignitionrobotics/ign-rendering/pull-requests/202)

1. Add support for emissive map
    * [Pull request 207](https://bitbucket.org/ignitionrobotics/ign-rendering/pull-requests/207)

1. Add Marker class and port ogre dynamic lines and renderable
    * [Pull request 195](https://bitbucket.org/ignitionrobotics/ign-rendering/pull-requests/195)
    * [Pull request 208](https://bitbucket.org/ignitionrobotics/ign-rendering/pull-requests/208)

1. Support storing user data in Visual
    * [Pull request 200](https://bitbucket.org/ignitionrobotics/ign-rendering/pull-requests/200)

1. Add 16 bit format
    * [Pull request 201](https://bitbucket.org/ignitionrobotics/ign-rendering/pull-requests/201)

1. Destroy camera when the scene is destroyed
    * [Pull request 175](https://bitbucket.org/ignitionrobotics/ign-rendering/pull-requests/175)

1. Added function to get the number of channels from a GpuRay.
    * [Pull request 178](https://bitbucket.org/ignitionrobotics/ign-rendering/pull-requests/178)

1. Ogre 1.x skeletal animation changes
    * [Pull request 184](https://bitbucket.org/ignitionrobotics/ign-rendering/pull-requests/184)
    * [Pull request 199](https://bitbucket.org/ignitionrobotics/ign-rendering/pull-requests/199)
    * [Pull request 204](https://bitbucket.org/ignitionrobotics/ign-rendering/pull-requests/204)

### Ignition Rendering 2.X.X (2019-XX-XX)

### Ignition Rendering 2.2.0 (2019-11-20)

1. Backport setting cast shadows
    * [Pull request 210](https://bitbucket.org/ignitionrobotics/ign-rendering/pull-requests/210)

1. Ogre2: Add more shadow maps
    * [Pull request 203](https://bitbucket.org/ignitionrobotics/ign-rendering/pull-requests/203)

### Ignition Rendering 2.1.2 (2019-09-10)

1. Enable gamma write on color texture in depth camera
    * [Pull request 193](https://bitbucket.org/ignitionrobotics/ign-rendering/pull-requests/193)

### Ignition Rendering 2.1.1 (2019-09-06)

1. Add checks on mouse selection
    * [Pull request 191](https://bitbucket.org/ignitionrobotics/ign-rendering/pull-requests/191)

### Ignition Rendering 2.1.0 (2019-08-27)

1. Support generating point cloud data in DepthCamera
    * [Pull request 187](https://bitbucket.org/ignitionrobotics/ign-rendering/pull-requests/187)

1. Fix GizmoVisual material memory leak
    * [Pull request 185](https://bitbucket.org/ignitionrobotics/ign-rendering/pull-requests/185)

1. Fix PixelFormat FLOAT32 byte and channel count
    * [Pull request 186](https://bitbucket.org/ignitionrobotics/ign-rendering/pull-requests/186)

### Ignition Rendering 2.0.1 (2019-07-16)

1. Clean up camera objects when destroying scene
    * [Pull request 174](https://bitbucket.org/ignitionrobotics/ign-rendering/pull-requests/174)
    * [Pull request 180](https://bitbucket.org/ignitionrobotics/ign-rendering/pull-requests/180)

### Ignition Rendering 2.0.0 (2019-05-20)

1. More ogre2 error messages for debugging mesh loading.
    * [Pull request 170](https://bitbucket.org/ignitionrobotics/ign-rendering/pull-requests/170)

1. Support for ogre 1.11 on windows
    * [Pull request 167](https://bitbucket.org/ignitionrobotics/ign-rendering/pull-requests/167)

1. Fix ogre mouse picking after window resize
    * [Pull request 168](https://bitbucket.org/ignitionrobotics/ign-rendering/pull-requests/168)

1. Ogre2: Support mouse picking for objects with overlay material
    * [Pull request 165](https://bitbucket.org/ignitionrobotics/ign-rendering/pull-requests/165)
    * [Pull request 166](https://bitbucket.org/ignitionrobotics/ign-rendering/pull-requests/166)

1. Add GizmoVisual class
    * [Pull request 163](https://bitbucket.org/ignitionrobotics/ign-rendering/pull-requests/163)

1. Add Transform Controller for translating, rotating, and scaling nodes.
    * [Pull request 162](https://bitbucket.org/ignitionrobotics/ign-rendering/pull-requests/162)

1. Add depth check and depth write properties to Material
    * [Pull request 160](https://bitbucket.org/ignitionrobotics/ign-rendering/pull-requests/160)

1. Move scale functions from Visual to Node class.
    * [Pull request 159](https://bitbucket.org/ignitionrobotics/ign-rendering/pull-requests/159)

1. Add support for Render Passes and implement Gaussian Noise pass
    * [Pull request 154](https://bitbucket.org/ignitionrobotics/ign-rendering/pull-requests/154)
    * [Pull request 155](https://bitbucket.org/ignitionrobotics/ign-rendering/pull-requests/155)

### Ignition Rendering 1.X

1. Ogre2: Fix loading mesh with large index count
    * [Pull request 156](https://bitbucket.org/ignitionrobotics/ign-rendering/pull-requests/156)

1. Move OgreDepthCameraPrivate class to src file so it is not installed.
    * [Pull request 150](https://bitbucket.org/ignitionrobotics/ign-rendering/pull-requests/150)

### Ignition Rendering 1.0.0 (2019-02-28)<|MERGE_RESOLUTION|>--- conflicted
+++ resolved
@@ -6,13 +6,11 @@
 
 ### Ignition Rendering 4.0.0
 
-<<<<<<< HEAD
 1. Skeleton animation updates
     * [Pull request 235](https://bitbucket.org/ignitionrobotics/ign-rendering/pull-requests/235)
-=======
+
 1. Add support for transparency based on textures alpha channel for ogre1 and ogre2
     * [Pull request 229](https://bitbucket.org/ignitionrobotics/ign-rendering/pull-requests/229)
->>>>>>> c97e2bce
 
 ### Ignition Rendering 3.X
 

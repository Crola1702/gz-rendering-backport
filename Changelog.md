--- conflicted
+++ resolved
@@ -1,6 +1,5 @@
 ## Ignition Rendering
 
-<<<<<<< HEAD
 ### Ignition Rendering 3.X.X
 
 1. Ogre2 GPU Ray: Cleanup all resources on destruction
@@ -70,8 +69,6 @@
     * [Pull request 199](https://bitbucket.org/ignitionrobotics/ign-rendering/pull-requests/199)
     * [Pull request 204](https://bitbucket.org/ignitionrobotics/ign-rendering/pull-requests/204)
 
-### Ignition Rendering 2.X.X (2019-XX-XX)
-=======
 ### Ignition Rendering 2.X.X (20XX-XX-XX)
 
 1. Port windows fixes
@@ -82,7 +79,6 @@
 
 1. Backport transparency setting based on diffuse alpha
     * [Pull request 247](https://bitbucket.org/ignitionrobotics/ign-rendering/pull-requests/247)
->>>>>>> 927cade5
 
 1. Add API to check which engines are loaded
     * [Pull request 233](https://bitbucket.org/ignitionrobotics/ign-rendering/pull-requests/233)

--- conflicted
+++ resolved
@@ -2,14 +2,12 @@
 
 ### Ignition Rendering 2.X.X (2019-XX-XX)
 
-<<<<<<< HEAD
 1. Fix setting ogre2 background color after cameras are created
     * [Pull request 219](https://bitbucket.org/ignitionrobotics/ign-rendering/pull-requests/219)
-=======
+
 1. Ogre2: Fix shadows by dynamically generating shadow maps
     * [Pull request 222](https://bitbucket.org/ignitionrobotics/ign-rendering/pull-requests/222)
     * [Pull request 223](https://bitbucket.org/ignitionrobotics/ign-rendering/pull-requests/223)
->>>>>>> d658d64a
 
 ### Ignition Rendering 2.2.0 (2019-11-20)
 

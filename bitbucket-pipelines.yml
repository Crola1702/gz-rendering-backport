image: ubuntu:bionic

pipelines:
  default:
    - step:
        script: # Modify the commands below to build your repository.
          - apt update
          - apt -y install wget lsb-release gnupg
          - sh -c 'echo "deb http://packages.osrfoundation.org/gazebo/ubuntu-stable `lsb_release -cs` main" > /etc/apt/sources.list.d/gazebo-stable.list'
          - sh -c 'echo "deb http://packages.osrfoundation.org/gazebo/ubuntu-prerelease `lsb_release -cs` main" > /etc/apt/sources.list.d/gazebo-prerelease.list'
          - wget http://packages.osrfoundation.org/gazebo.key -O - | apt-key add -
          - apt-get update
          - apt-get -y install
            cmake pkg-config cppcheck libogre-1.9-dev libglew-dev libfreeimage-dev doxygen ruby-ronn freeglut3-dev libxmu-dev libxi-dev curl git mercurial g++-8 uuid-dev
          - update-alternatives --install /usr/bin/gcc gcc /usr/bin/gcc-8 800 --slave /usr/bin/g++ g++ /usr/bin/g++-8 --slave /usr/bin/gcov gcov /usr/bin/gcov-8
          - gcc -v
          - g++ -v
          - gcov -v
          # Dependency: Ignition packages
          - apt-get -y install
            libignition-cmake2-dev libignition-common3-dev libignition-math6-dev
          # lcov
          - git clone https://github.com/linux-test-project/lcov.git
          - cd lcov
          - make install
          - cd ..
          # Ignition rendering
          - mkdir build
          - cd build
          - cmake .. -DCMAKE_BUILD_TYPE=coverage
          - make -j4
<<<<<<< HEAD
=======
          - make install
>>>>>>> 3af3d0ed
          - make codecheck
          # Can't make tests - valid display not found
          # Build an example
          - cd ../examples/simple_demo
          - mkdir build
          - cd build
          - cmake ..
          - make -j4<|MERGE_RESOLUTION|>--- conflicted
+++ resolved
@@ -29,10 +29,7 @@
           - cd build
           - cmake .. -DCMAKE_BUILD_TYPE=coverage
           - make -j4
-<<<<<<< HEAD
-=======
           - make install
->>>>>>> 3af3d0ed
           - make codecheck
           # Can't make tests - valid display not found
           # Build an example
